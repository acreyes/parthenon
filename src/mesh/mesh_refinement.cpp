//========================================================================================
// Athena++ astrophysical MHD code
// Copyright(C) 2014 James M. Stone <jmstone@princeton.edu> and other code contributors
// Licensed under the 3-clause BSD License, see LICENSE file for details
//========================================================================================
// (C) (or copyright) 2020. Triad National Security, LLC. All rights reserved.
//
// This program was produced under U.S. Government contract 89233218CNA000001 for Los
// Alamos National Laboratory (LANL), which is operated by Triad National Security, LLC
// for the U.S. Department of Energy/National Nuclear Security Administration. All rights
// in the program are reserved by Triad National Security, LLC, and the U.S. Department
// of Energy/National Nuclear Security Administration. The Government is granted for
// itself and others acting on its behalf a nonexclusive, paid-up, irrevocable worldwide
// license in this material to reproduce, prepare derivative works, distribute copies to
// the public, perform publicly and display publicly, and to permit others to do so.
//========================================================================================
//! \file mesh_refinement.cpp
//  \brief implements functions for static/adaptive mesh refinement

#include <algorithm>
#include <cmath>
#include <cstring>
#include <sstream>
#include <stdexcept>
#include <string>
#include <tuple>

#include "athena.hpp"
#include "coordinates/coordinates.hpp"
#include "globals.hpp"
#include "mesh/mesh.hpp"
#include "mesh/mesh_refinement.hpp"
#include "parameter_input.hpp"
#include "parthenon_arrays.hpp"
#include "refinement/refinement.hpp"

namespace parthenon {

//----------------------------------------------------------------------------------------
//! \fn MeshRefinement::MeshRefinement(MeshBlock *pmb, ParameterInput *pin)
//  \brief constructor

MeshRefinement::MeshRefinement(MeshBlock *pmb, ParameterInput *pin)
    : pmy_block_(pmb), deref_count_(0),
      deref_threshold_(pin->GetOrAddInteger("parthenon/mesh", "derefine_count", 10)),
      AMRFlag_(pmb->pmy_mesh->AMRFlag_) {
  // Create coarse mesh object for parent grid
  coarse_coords = Coordinates_t(pmb->coords, 2);

  if (NGHOST % 2) {
    std::stringstream msg;
    msg << "### FATAL ERROR in MeshRefinement constructor" << std::endl
        << "Selected --nghost=" << NGHOST << " is incompatible with mesh refinement.\n"
        << "Reconfigure with an even number of ghost cells " << std::endl;
    ATHENA_ERROR(msg);
  }
}

//----------------------------------------------------------------------------------------
//! \fn void MeshRefinement::RestrictCellCenteredValues(const ParArrayND<Real> &fine,
//                           ParArrayND<Real> &coarse, int sn, int en,
//                           int csi, int cei, int csj, int cej, int csk, int cek)
//  \brief restrict cell centered values

void MeshRefinement::RestrictCellCenteredValues(const ParArrayND<Real> &fine,
                                                ParArrayND<Real> &coarse, int sn, int en,
                                                int csi, int cei, int csj, int cej,
                                                int csk, int cek) {
  MeshBlock *pmb = pmy_block_;

  auto coords = pmb->coords;
  const IndexDomain interior = IndexDomain::interior;
  const IndexRange ckb = pmb->c_cellbounds.GetBoundsK(interior);
  const IndexRange cjb = pmb->c_cellbounds.GetBoundsJ(interior);
  const IndexRange cib = pmb->c_cellbounds.GetBoundsI(interior);
  const IndexRange kb = pmb->cellbounds.GetBoundsK(interior);
  const IndexRange jb = pmb->cellbounds.GetBoundsJ(interior);
  const IndexRange ib = pmb->cellbounds.GetBoundsI(interior);

  int si = (csi - cib.s) * 2 + ib.s;
  int ei = (cei - cib.s) * 2 + ib.s + 1;
  // store the restricted data in the prolongation buffer for later use
  if (pmb->block_size.nx3 > 1) { // 3D
    pmb->par_for(
        "RestrictCellCenteredValues3d", sn, en, csk, cek, csj, cej, csi, cei,
        KOKKOS_LAMBDA(const int n, const int ck, const int cj, const int ci) {
          int k = (ck - ckb.s) * 2 + kb.s;
          int j = (cj - cjb.s) * 2 + jb.s;
          int i = (ci - cib.s) * 2 + ib.s;
          // KGF: add the off-centered quantities first to preserve FP symmetry
          const Real vol000 = coords.Volume(k, j, i);
          const Real vol001 = coords.Volume(k, j, i + 1);
          const Real vol010 = coords.Volume(k, j + 1, i);
          const Real vol011 = coords.Volume(k, j + 1, i + 1);
          const Real vol100 = coords.Volume(k + 1, j, i);
          const Real vol101 = coords.Volume(k + 1, j, i + 1);
          const Real vol110 = coords.Volume(k + 1, j + 1, i);
          const Real vol111 = coords.Volume(k + 1, j + 1, i + 1);
          Real tvol = ((vol000 + vol010) + (vol001 + vol011)) +
                      ((vol100 + vol110) + (vol101 + vol111));
          // KGF: add the off-centered quantities first to preserve FP symmetry
          coarse(n, ck, cj, ci) =
              (((fine(n, k, j, i) * vol000 + fine(n, k, j + 1, i) * vol010) +
                (fine(n, k, j, i + 1) * vol001 + fine(n, k, j + 1, i + 1) * vol011)) +
               ((fine(n, k + 1, j, i) * vol100 + fine(n, k + 1, j + 1, i) * vol110) +
                (fine(n, k + 1, j, i + 1) * vol101 +
                 fine(n, k + 1, j + 1, i + 1) * vol111))) /
              tvol;
        });
  } else if (pmb->block_size.nx2 > 1) { // 2D
    int k = kb.s, ck = ckb.s;
    pmb->par_for(
        "RestrictCellCenteredValues2d", sn, en, csj, cej, csi, cei,
        KOKKOS_LAMBDA(const int n, const int cj, const int ci) {
          int j = (cj - cjb.s) * 2 + jb.s;
          int i = (ci - cib.s) * 2 + ib.s;
          // KGF: add the off-centered quantities first to preserve FP symmetry
          const Real vol00 = coords.Volume(k, j, i);
          const Real vol10 = coords.Volume(k, j + 1, i);
          const Real vol01 = coords.Volume(k, j, i + 1);
          const Real vol11 = coords.Volume(k, j + 1, i + 1);
          Real tvol = (vol00 + vol10) + (vol01 + vol11);

          // KGF: add the off-centered quantities first to preserve FP symmetry
          coarse(n, 0, cj, ci) =
              ((fine(n, 0, j, i) * vol00 + fine(n, 0, j + 1, i) * vol10) +
               (fine(n, 0, j, i + 1) * vol01 + fine(n, 0, j + 1, i + 1) * vol11)) /
              tvol;
        });
  } else { // 1D
    int j = jb.s, cj = cjb.s, k = kb.s, ck = ckb.s;
    pmb->par_for(
        "RestrictCellCenteredValues1d", sn, en, csi, cei,
        KOKKOS_LAMBDA(const int n, const int ci) {
          int i = (ci - cib.s) * 2 + ib.s;
          const Real vol0 = coords.Volume(k, j, i);
          const Real vol1 = coords.Volume(k, j, i + 1);
          Real tvol = vol0 + vol1;
          coarse(n, ck, cj, ci) =
              (fine(n, k, j, i) * vol0 + fine(n, k, j, i + 1) * vol1) / tvol;
        });
  }
}

//----------------------------------------------------------------------------------------
//! \fn void MeshRefinement::RestrictFieldX1(const ParArrayND<Real> &fine
//      ParArrayND<Real> &coarse, int csi, int cei, int csj, int cej, int csk, int cek)
//  \brief restrict the x1 field data and set them into the coarse buffer

void MeshRefinement::RestrictFieldX1(const ParArrayND<Real> &fine,
                                     ParArrayND<Real> &coarse, int csi, int cei, int csj,
                                     int cej, int csk, int cek) {
  MeshBlock *pmb = pmy_block_;
  auto &coords = pmb->coords;
  const IndexDomain interior = IndexDomain::interior;
  int si = (csi - pmb->c_cellbounds.is(interior)) * 2 + pmb->cellbounds.is(interior);
  int ei = (cei - pmb->c_cellbounds.is(interior)) * 2 + pmb->cellbounds.is(interior);

  // store the restricted data in the prolongation buffer for later use
  if (pmb->block_size.nx3 > 1) { // 3D
    for (int ck = csk; ck <= cek; ck++) {
      int k = (ck - pmb->c_cellbounds.ks(interior)) * 2 + pmb->cellbounds.ks(interior);
      for (int cj = csj; cj <= cej; cj++) {
        int j = (cj - pmb->c_cellbounds.js(interior)) * 2 + pmb->cellbounds.js(interior);
        for (int ci = csi; ci <= cei; ci++) {
          int i =
              (ci - pmb->c_cellbounds.is(interior)) * 2 + pmb->cellbounds.is(interior);
          const Real area00 = coords.Area(X1DIR, k, j, i);
          const Real area01 = coords.Area(X1DIR, k, j + 1, i);
          const Real area10 = coords.Area(X1DIR, k + 1, j, i);
          const Real area11 = coords.Area(X1DIR, k + 1, j + 1, i);
          const Real tarea = area00 + area01 + area10 + area11;
          coarse(ck, cj, ci) =
              (fine(k, j, i) * area00 + fine(k, j + 1, i) * area01 +
               fine(k + 1, j, i) * area10 + fine(k + 1, j + 1, i) * area11) /
              tarea;
        }
      }
    }
  } else if (pmb->block_size.nx2 > 1) { // 2D
    int k = pmb->cellbounds.ks(interior);
    for (int cj = csj; cj <= cej; cj++) {
      int j = (cj - pmb->c_cellbounds.js(interior)) * 2 + pmb->cellbounds.js(interior);
      for (int ci = csi; ci <= cei; ci++) {
        int i = (ci - pmb->c_cellbounds.is(interior)) * 2 + pmb->cellbounds.is(interior);
        const Real area0 = coords.Area(X1DIR, k, j, i);
        const Real area1 = coords.Area(X1DIR, k, j + 1, i);
        const Real tarea = area0 + area1;
        coarse(csk, cj, ci) = (fine(k, j, i) * area0 + fine(k, j + 1, i) * area1) / tarea;
      }
    }
  } else { // 1D - no restriction, just copy
    for (int ci = csi; ci <= cei; ci++) {
      int i = (ci - pmb->c_cellbounds.is(interior)) * 2 + pmb->cellbounds.is(interior);
      coarse(csk, csj, ci) =
          fine(pmb->cellbounds.ks(interior), pmb->cellbounds.js(interior), i);
    }
  }

  return;
}

//----------------------------------------------------------------------------------------
//! \fn void MeshRefinement::RestrictFieldX2(const ParArrayND<Real> &fine
//      ParArrayND<Real> &coarse, int csi, int cei, int csj, int cej, int csk, int cek)
//  \brief restrict the x2 field data and set them into the coarse buffer

void MeshRefinement::RestrictFieldX2(const ParArrayND<Real> &fine,
                                     ParArrayND<Real> &coarse, int csi, int cei, int csj,
                                     int cej, int csk, int cek) {
  MeshBlock *pmb = pmy_block_;
  auto &coords = pmb->coords;
  const IndexDomain interior = IndexDomain::interior;
  int si = (csi - pmb->c_cellbounds.is(interior)) * 2 + pmb->cellbounds.is(interior);
  int ei = (cei - pmb->c_cellbounds.is(interior)) * 2 + pmb->cellbounds.is(interior) + 1;

  // store the restricted data in the prolongation buffer for later use
  if (pmb->block_size.nx3 > 1) { // 3D
    for (int ck = csk; ck <= cek; ck++) {
      int k = (ck - pmb->c_cellbounds.ks(interior)) * 2 + pmb->cellbounds.ks(interior);
      for (int cj = csj; cj <= cej; cj++) {
        int j = (cj - pmb->c_cellbounds.js(interior)) * 2 + pmb->cellbounds.js(interior);
        for (int ci = csi; ci <= cei; ci++) {
          int i =
              (ci - pmb->c_cellbounds.is(interior)) * 2 + pmb->cellbounds.is(interior);
          const Real area00 = coords.Area(X2DIR, k, j, i);
          const Real area01 = coords.Area(X2DIR, k, j, i + 1);
          const Real area10 = coords.Area(X2DIR, k + 1, j, i);
          const Real area11 = coords.Area(X2DIR, k + 1, j, i + 1);
          const Real tarea = area00 + area01 + area10 + area11;
          coarse(ck, cj, ci) =
              (fine(k, j, i) * area00 + fine(k, j, i + 1) * area01 +
               fine(k + 1, j, i) * area10 + fine(k + 1, j, i + 1) * area11) /
              tarea;
        }
      }
    }
  } else if (pmb->block_size.nx2 > 1) { // 2D
    int k = pmb->cellbounds.ks(interior);
    for (int cj = csj; cj <= cej; cj++) {
      int j = (cj - pmb->c_cellbounds.js(interior)) * 2 + pmb->cellbounds.js(interior);
      for (int ci = csi; ci <= cei; ci++) {
        int i = (ci - pmb->c_cellbounds.is(interior)) * 2 + pmb->cellbounds.is(interior);
        const Real area0 = coords.Area(X2DIR, k, j, i);
        const Real area1 = coords.Area(X2DIR, k, j, i + 1);
        const Real tarea = area0 + area1;
        coarse(pmb->c_cellbounds.ks(interior), cj, ci) =
            (fine(k, j, i) * area0 + fine(k, j, i + 1) * area1) / tarea;
      }
    }
  } else { // 1D
    int k = pmb->cellbounds.ks(interior), j = pmb->cellbounds.js(interior);
    for (int ci = csi; ci <= cei; ci++) {
      int i = (ci - pmb->c_cellbounds.is(interior)) * 2 + pmb->cellbounds.is(interior);
      const Real area0 = coords.Area(X2DIR, k, j, i);
      const Real area1 = coords.Area(X2DIR, k, j, i + 1);
      const Real tarea = area0 + area1;
      coarse(pmb->c_cellbounds.ks(interior), pmb->c_cellbounds.js(interior), ci) =
          (fine(k, j, i) * area0 + fine(k, j, i + 1) * area1) / tarea;
    }
  }

  return;
}

//----------------------------------------------------------------------------------------
//! \fn void MeshRefinement::RestrictFieldX3(const ParArrayND<Real> &fine
//      ParArrayND<Real> &coarse, int csi, int cei, int csj, int cej, int csk, int cek)
//  \brief restrict the x3 field data and set them into the coarse buffer

void MeshRefinement::RestrictFieldX3(const ParArrayND<Real> &fine,
                                     ParArrayND<Real> &coarse, int csi, int cei, int csj,
                                     int cej, int csk, int cek) {
  MeshBlock *pmb = pmy_block_;

  auto &coords = pmb->coords;
  const IndexDomain interior = IndexDomain::interior;
  int si = (csi - pmb->c_cellbounds.is(interior)) * 2 + pmb->cellbounds.is(interior),
      ei = (cei - pmb->c_cellbounds.is(interior)) * 2 + pmb->cellbounds.is(interior) + 1;

  // store the restricted data in the prolongation buffer for later use
  if (pmb->block_size.nx3 > 1) { // 3D
    for (int ck = csk; ck <= cek; ck++) {
      int k = (ck - pmb->c_cellbounds.ks(interior)) * 2 + pmb->cellbounds.ks(interior);
      for (int cj = csj; cj <= cej; cj++) {
        int j = (cj - pmb->c_cellbounds.js(interior)) * 2 + pmb->cellbounds.js(interior);
        for (int ci = csi; ci <= cei; ci++) {
          int i =
              (ci - pmb->c_cellbounds.is(interior)) * 2 + pmb->cellbounds.is(interior);
          const Real area00 = coords.Area(X3DIR, k, j, i);
          const Real area01 = coords.Area(X3DIR, k, j, i + 1);
          const Real area10 = coords.Area(X3DIR, k, j + 1, i);
          const Real area11 = coords.Area(X3DIR, k, j + 1, i + 1);
          const Real tarea = area00 + area01 + area10 + area11;
          coarse(ck, cj, ci) =
              (fine(k, j, i) * area00 + fine(k, j, i + 1) * area01 +
               fine(k, j + 1, i) * area10 + fine(k, j + 1, i + 1) * area11) /
              tarea;
        }
      }
    }
  } else if (pmb->block_size.nx2 > 1) { // 2D
    int k = pmb->cellbounds.ks(interior);
    for (int cj = csj; cj <= cej; cj++) {
      int j = (cj - pmb->c_cellbounds.js(interior)) * 2 + pmb->cellbounds.js(interior);
      for (int ci = csi; ci <= cei; ci++) {
        int i = (ci - pmb->c_cellbounds.is(interior)) * 2 + pmb->cellbounds.is(interior);
        const Real area00 = coords.Area(X3DIR, k, j, i);
        const Real area01 = coords.Area(X3DIR, k, j, i + 1);
        const Real area10 = coords.Area(X3DIR, k, j + 1, i);
        const Real area11 = coords.Area(X3DIR, k, j + 1, i + 1);
        const Real tarea = area00 + area01 + area10 + area11;
        coarse(pmb->c_cellbounds.ks(interior), cj, ci) =
            (fine(k, j, i) * area00 + fine(k, j, i + 1) * area01 +
             fine(k, j + 1, i) * area10 + fine(k, j + 1, i + 1) * area11) /
            tarea;
      }
    }
  } else { // 1D
    int k = pmb->cellbounds.ks(interior), j = pmb->cellbounds.js(interior);
    for (int ci = csi; ci <= cei; ci++) {
      int i = (ci - pmb->c_cellbounds.is(interior)) * 2 + pmb->cellbounds.is(interior);
      const Real area0 = coords.Area(X3DIR, k, j, i);
      const Real area1 = coords.Area(X3DIR, k, j, i + 1);
      const Real tarea = area0 + area1;
      coarse(pmb->c_cellbounds.ks(interior), pmb->c_cellbounds.js(interior), ci) =
          (fine(k, j, i) * area0 + fine(k, j, i + 1) * area1) / tarea;
    }
  }

  return;
}

//----------------------------------------------------------------------------------------
//! \fn void MeshRefinement::ProlongateCellCenteredValues(
//        const ParArrayND<Real> &coarse,ParArrayND<Real> &fine, int sn, int en,,
//        int si, int ei, int sj, int ej, int sk, int ek)
//  \brief Prolongate cell centered values

void MeshRefinement::ProlongateCellCenteredValues(const ParArrayND<Real> &coarse,
                                                  ParArrayND<Real> &fine, int sn, int en,
                                                  int si, int ei, int sj, int ej, int sk,
                                                  int ek) {
  MeshBlock *pmb = pmy_block_;
  auto coords = pmb->coords;
<<<<<<< HEAD
  auto coarse_coords = this->coarse_coords;
  const int cks = pmb->cks;
  const int cjs = pmb->cjs;
  const int cis = pmb->cis;
  const int ks = pmb->ks;
  const int js = pmb->js;
  const int is = pmb->is;
=======
  const IndexDomain interior = IndexDomain::interior;
  const IndexRange ckb = pmb->c_cellbounds.GetBoundsK(interior);
  const IndexRange cjb = pmb->c_cellbounds.GetBoundsJ(interior);
  const IndexRange cib = pmb->c_cellbounds.GetBoundsI(interior);
  const IndexRange kb = pmb->cellbounds.GetBoundsK(interior);
  const IndexRange jb = pmb->cellbounds.GetBoundsJ(interior);
  const IndexRange ib = pmb->cellbounds.GetBoundsI(interior);
>>>>>>> ac7ffcdf
  if (pmb->block_size.nx3 > 1) {
    pmb->par_for(
        "ProlongateCellCenteredValues3d", sn, en, sk, ek, sj, ej, si, ei,
        KOKKOS_LAMBDA(const int n, const int k, const int j, const int i) {
          // x3 direction
          int fk = (k - ckb.s) * 2 + kb.s;
          const Real x3m = coarse_coords.x3v(k - 1);
          const Real x3c = coarse_coords.x3v(k);
          const Real x3p = coarse_coords.x3v(k + 1);
          Real dx3m = x3c - x3m;
          Real dx3p = x3p - x3c;
          const Real fx3m = coords.x3v(fk);
          const Real fx3p = coords.x3v(fk + 1);
          Real dx3fm = x3c - fx3m;
          Real dx3fp = fx3p - x3c;

          // x2 direction
          int fj = (j - cjb.s) * 2 + jb.s;
          const Real x2m = coarse_coords.x2v(j - 1);
          const Real x2c = coarse_coords.x2v(j);
          const Real x2p = coarse_coords.x2v(j + 1);
          Real dx2m = x2c - x2m;
          Real dx2p = x2p - x2c;
          const Real fx2m = coords.x2v(fj);
          const Real fx2p = coords.x2v(fj + 1);
          Real dx2fm = x2c - fx2m;
          Real dx2fp = fx2p - x2c;

          // x1 direction
          int fi = (i - cib.s) * 2 + ib.s;
          const Real x1m = coarse_coords.x1v(i - 1);
          const Real x1c = coarse_coords.x1v(i);
          const Real x1p = coarse_coords.x1v(i + 1);
          Real dx1m = x1c - x1m;
          Real dx1p = x1p - x1c;
          const Real fx1m = coords.x1v(fi);
          const Real fx1p = coords.x1v(fi + 1);
          Real dx1fm = x1c - fx1m;
          Real dx1fp = fx1p - x1c;

          Real ccval = coarse(n, k, j, i);

          // calculate 3D gradients using the minmod limiter
          Real gx1m = (ccval - coarse(n, k, j, i - 1)) / dx1m;
          Real gx1p = (coarse(n, k, j, i + 1) - ccval) / dx1p;
          Real gx1c =
              0.5 * (SIGN(gx1m) + SIGN(gx1p)) * std::min(std::abs(gx1m), std::abs(gx1p));
          Real gx2m = (ccval - coarse(n, k, j - 1, i)) / dx2m;
          Real gx2p = (coarse(n, k, j + 1, i) - ccval) / dx2p;
          Real gx2c =
              0.5 * (SIGN(gx2m) + SIGN(gx2p)) * std::min(std::abs(gx2m), std::abs(gx2p));
          Real gx3m = (ccval - coarse(n, k - 1, j, i)) / dx3m;
          Real gx3p = (coarse(n, k + 1, j, i) - ccval) / dx3p;
          Real gx3c =
              0.5 * (SIGN(gx3m) + SIGN(gx3p)) * std::min(std::abs(gx3m), std::abs(gx3p));

          // KGF: add the off-centered quantities first to preserve FP symmetry
          // interpolate onto the finer grid
          fine(n, fk, fj, fi) = ccval - (gx1c * dx1fm + gx2c * dx2fm + gx3c * dx3fm);
          fine(n, fk, fj, fi + 1) = ccval + (gx1c * dx1fp - gx2c * dx2fm - gx3c * dx3fm);
          fine(n, fk, fj + 1, fi) = ccval - (gx1c * dx1fm - gx2c * dx2fp + gx3c * dx3fm);
          fine(n, fk, fj + 1, fi + 1) =
              ccval + (gx1c * dx1fp + gx2c * dx2fp - gx3c * dx3fm);
          fine(n, fk + 1, fj, fi) = ccval - (gx1c * dx1fm + gx2c * dx2fm - gx3c * dx3fp);
          fine(n, fk + 1, fj, fi + 1) =
              ccval + (gx1c * dx1fp - gx2c * dx2fm + gx3c * dx3fp);
          fine(n, fk + 1, fj + 1, fi) =
              ccval - (gx1c * dx1fm - gx2c * dx2fp - gx3c * dx3fp);
          fine(n, fk + 1, fj + 1, fi + 1) =
              ccval + (gx1c * dx1fp + gx2c * dx2fp + gx3c * dx3fp);
        });
  } else if (pmb->block_size.nx2 > 1) {
    int k = ckb.s, fk = kb.s;
    pmb->par_for(
        "ProlongateCellCenteredValues2d", sn, en, sj, ej, si, ei,
        KOKKOS_LAMBDA(const int n, const int j, const int i) {
          // x2 direction
          int fj = (j - cjb.s) * 2 + jb.s;
          const Real x2m = coarse_coords.x2v(j - 1);
          const Real x2c = coarse_coords.x2v(j);
          const Real x2p = coarse_coords.x2v(j + 1);
          Real dx2m = x2c - x2m;
          Real dx2p = x2p - x2c;
          const Real fx2m = coords.x2v(fj);
          const Real fx2p = coords.x2v(fj + 1);
          Real dx2fm = x2c - fx2m;
          Real dx2fp = fx2p - x2c;

          // x1 direction
          int fi = (i - cib.s) * 2 + ib.s;
          const Real x1m = coarse_coords.x1v(i - 1);
          const Real x1c = coarse_coords.x1v(i);
          const Real x1p = coarse_coords.x1v(i + 1);
          Real dx1m = x1c - x1m;
          Real dx1p = x1p - x1c;
          const Real fx1m = coords.x1v(fi);
          const Real fx1p = coords.x1v(fi + 1);
          Real dx1fm = x1c - fx1m;
          Real dx1fp = fx1p - x1c;

          Real ccval = coarse(n, k, j, i);

          // calculate 2D gradients using the minmod limiter
          Real gx1m = (ccval - coarse(n, k, j, i - 1)) / dx1m;
          Real gx1p = (coarse(n, k, j, i + 1) - ccval) / dx1p;
          Real gx1c =
              0.5 * (SIGN(gx1m) + SIGN(gx1p)) * std::min(std::abs(gx1m), std::abs(gx1p));
          Real gx2m = (ccval - coarse(n, k, j - 1, i)) / dx2m;
          Real gx2p = (coarse(n, k, j + 1, i) - ccval) / dx2p;
          Real gx2c =
              0.5 * (SIGN(gx2m) + SIGN(gx2p)) * std::min(std::abs(gx2m), std::abs(gx2p));

          // KGF: add the off-centered quantities first to preserve FP symmetry
          // interpolate onto the finer grid
          fine(n, fk, fj, fi) = ccval - (gx1c * dx1fm + gx2c * dx2fm);
          fine(n, fk, fj, fi + 1) = ccval + (gx1c * dx1fp - gx2c * dx2fm);
          fine(n, fk, fj + 1, fi) = ccval - (gx1c * dx1fm - gx2c * dx2fp);
          fine(n, fk, fj + 1, fi + 1) = ccval + (gx1c * dx1fp + gx2c * dx2fp);
        });
  } else { // 1D
    int k = ckb.s, fk = kb.s, j = cjb.s, fj = jb.s;
    pmb->par_for(
        "ProlongateCellCenteredValues1d", sn, en, si, ei,
        KOKKOS_LAMBDA(const int n, const int i) {
          int fi = (i - cib.s) * 2 + ib.s;
          const Real x1m = coarse_coords.x1v(i - 1);
          const Real x1c = coarse_coords.x1v(i);
          const Real x1p = coarse_coords.x1v(i + 1);
          Real dx1m = x1c - x1m;
          Real dx1p = x1p - x1c;
          const Real fx1m = coords.x1v(fi);
          const Real fx1p = coords.x1v(fi + 1);
          Real dx1fm = x1c - fx1m;
          Real dx1fp = fx1p - x1c;

          Real ccval = coarse(n, k, j, i);

          // calculate 1D gradient using the min-mod limiter
          Real gx1m = (ccval - coarse(n, k, j, i - 1)) / dx1m;
          Real gx1p = (coarse(n, k, j, i + 1) - ccval) / dx1p;
          Real gx1c =
              0.5 * (SIGN(gx1m) + SIGN(gx1p)) * std::min(std::abs(gx1m), std::abs(gx1p));

          // interpolate on to the finer grid
          fine(n, fk, fj, fi) = ccval - gx1c * dx1fm;
          fine(n, fk, fj, fi + 1) = ccval + gx1c * dx1fp;
        });
  }
  return;
}

//----------------------------------------------------------------------------------------
//! \fn void MeshRefinement::ProlongateSharedFieldX1(const ParArrayND<Real> &coarse,
//      ParArrayND<Real> &fine, int si, int ei, int sj, int ej, int sk, int ek)
//  \brief prolongate x1 face-centered fields shared between coarse and fine levels

void MeshRefinement::ProlongateSharedFieldX1(const ParArrayND<Real> &coarse,
                                             ParArrayND<Real> &fine, int si, int ei,
                                             int sj, int ej, int sk, int ek) {
  MeshBlock *pmb = pmy_block_;
  auto &coords = pmb->coords;
  const IndexDomain interior = IndexDomain::interior;
  if (pmb->block_size.nx3 > 1) {
    for (int k = sk; k <= ek; k++) {
      int fk = (k - pmb->c_cellbounds.ks(interior)) * 2 + pmb->cellbounds.ks(interior);
      const Real x3m = coarse_coords.x3s1(k - 1);
      const Real x3c = coarse_coords.x3s1(k);
      const Real x3p = coarse_coords.x3s1(k + 1);
      Real dx3m = x3c - x3m;
      Real dx3p = x3p - x3c;
      const Real fx3m = coords.x3s1(fk);
      const Real fx3p = coords.x3s1(fk + 1);
      for (int j = sj; j <= ej; j++) {
        int fj = (j - pmb->c_cellbounds.js(interior)) * 2 + pmb->cellbounds.js(interior);
        const Real x2m = coarse_coords.x2s1(j - 1);
        const Real x2c = coarse_coords.x2s1(j);
        const Real x2p = coarse_coords.x2s1(j + 1);
        Real dx2m = x2c - x2m;
        Real dx2p = x2p - x2c;
        const Real fx2m = coords.x2s1(fj);
        const Real fx2p = coords.x2s1(fj + 1);
        for (int i = si; i <= ei; i++) {
          int fi =
              (i - pmb->c_cellbounds.is(interior)) * 2 + pmb->cellbounds.is(interior);
          Real ccval = coarse(k, j, i);

          Real gx2m = (ccval - coarse(k, j - 1, i)) / dx2m;
          Real gx2p = (coarse(k, j + 1, i) - ccval) / dx2p;
          Real gx2c =
              0.5 * (SIGN(gx2m) + SIGN(gx2p)) * std::min(std::abs(gx2m), std::abs(gx2p));
          Real gx3m = (ccval - coarse(k - 1, j, i)) / dx3m;
          Real gx3p = (coarse(k + 1, j, i) - ccval) / dx3p;
          Real gx3c =
              0.5 * (SIGN(gx3m) + SIGN(gx3p)) * std::min(std::abs(gx3m), std::abs(gx3p));

          fine(fk, fj, fi) = ccval - gx2c * (x2c - fx2m) - gx3c * (x3c - fx3m);
          fine(fk, fj + 1, fi) = ccval + gx2c * (fx2p - x2c) - gx3c * (x3c - fx3m);
          fine(fk + 1, fj, fi) = ccval - gx2c * (x2c - fx2m) + gx3c * (fx3p - x3c);
          fine(fk + 1, fj + 1, fi) = ccval + gx2c * (fx2p - x2c) + gx3c * (fx3p - x3c);
        }
      }
    }
  } else if (pmb->block_size.nx2 > 1) {
    int k = pmb->c_cellbounds.ks(interior), fk = pmb->cellbounds.ks(interior);
    for (int j = sj; j <= ej; j++) {
      int fj = (j - pmb->c_cellbounds.js(interior)) * 2 + pmb->cellbounds.js(interior);
      const Real x2m = coarse_coords.x2s1(j - 1);
      const Real x2c = coarse_coords.x2s1(j);
      const Real x2p = coarse_coords.x2s1(j + 1);
      Real dx2m = x2c - x2m;
      Real dx2p = x2p - x2c;
      const Real fx2m = coords.x2s1(fj);
      const Real fx2p = coords.x2s1(fj + 1);
      for (int i = si; i <= ei; i++) {
        int fi = (i - pmb->c_cellbounds.is(interior)) * 2 + pmb->cellbounds.is(interior);
        Real ccval = coarse(k, j, i);

        Real gx2m = (ccval - coarse(k, j - 1, i)) / dx2m;
        Real gx2p = (coarse(k, j + 1, i) - ccval) / dx2p;
        Real gx2c =
            0.5 * (SIGN(gx2m) + SIGN(gx2p)) * std::min(std::abs(gx2m), std::abs(gx2p));

        fine(fk, fj, fi) = ccval - gx2c * (x2c - fx2m);
        fine(fk, fj + 1, fi) = ccval + gx2c * (fx2p - x2c);
      }
    }
  } else { // 1D
    for (int i = si; i <= ei; i++) {
      int fi = (i - pmb->c_cellbounds.is(interior)) * 2 + pmb->cellbounds.is(interior);
      fine(0, 0, fi) = coarse(0, 0, i);
    }
  }
  return;
}

//----------------------------------------------------------------------------------------
//! \fn void MeshRefinement::ProlongateSharedFieldX2(const ParArrayND<Real> &coarse,
//      ParArrayND<Real> &fine, int si, int ei, int sj, int ej, int sk, int ek)
//  \brief prolongate x2 face-centered fields shared between coarse and fine levels

void MeshRefinement::ProlongateSharedFieldX2(const ParArrayND<Real> &coarse,
                                             ParArrayND<Real> &fine, int si, int ei,
                                             int sj, int ej, int sk, int ek) {
  MeshBlock *pmb = pmy_block_;
  const IndexDomain interior = IndexDomain::interior;
  auto &coords = pmb->coords;
  if (pmb->block_size.nx3 > 1) {
    for (int k = sk; k <= ek; k++) {
      int fk = (k - pmb->c_cellbounds.ks(interior)) * 2 + pmb->cellbounds.ks(interior);
      const Real x3m = coarse_coords.x3s2(k - 1);
      const Real x3c = coarse_coords.x3s2(k);
      const Real x3p = coarse_coords.x3s2(k + 1);
      Real dx3m = x3c - x3m;
      Real dx3p = x3p - x3c;
      const Real fx3m = coords.x3s2(fk);
      const Real fx3p = coords.x3s2(fk + 1);
      for (int j = sj; j <= ej; j++) {
        int fj = (j - pmb->c_cellbounds.js(interior)) * 2 + pmb->cellbounds.js(interior);
        for (int i = si; i <= ei; i++) {
          int fi =
              (i - pmb->c_cellbounds.is(interior)) * 2 + pmb->cellbounds.is(interior);
          const Real x1m = coarse_coords.x1s2(i - 1);
          const Real x1c = coarse_coords.x1s2(i);
          const Real x1p = coarse_coords.x1s2(i + 1);
          Real dx1m = x1c - x1m;
          Real dx1p = x1p - x1c;
          const Real fx1m = coords.x1s2(fi);
          const Real fx1p = coords.x1s2(fi + 1);
          Real ccval = coarse(k, j, i);

          Real gx1m = (ccval - coarse(k, j, i - 1)) / dx1m;
          Real gx1p = (coarse(k, j, i + 1) - ccval) / dx1p;
          Real gx1c =
              0.5 * (SIGN(gx1m) + SIGN(gx1p)) * std::min(std::abs(gx1m), std::abs(gx1p));
          Real gx3m = (ccval - coarse(k - 1, j, i)) / dx3m;
          Real gx3p = (coarse(k + 1, j, i) - ccval) / dx3p;
          Real gx3c =
              0.5 * (SIGN(gx3m) + SIGN(gx3p)) * std::min(std::abs(gx3m), std::abs(gx3p));

          fine(fk, fj, fi) = ccval - gx1c * (x1c - fx1m) - gx3c * (x3c - fx3m);
          fine(fk, fj, fi + 1) = ccval + gx1c * (fx1p - x1c) - gx3c * (x3c - fx3m);
          fine(fk + 1, fj, fi) = ccval - gx1c * (x1c - fx1m) + gx3c * (fx3p - x3c);
          fine(fk + 1, fj, fi + 1) = ccval + gx1c * (fx1p - x1c) + gx3c * (fx3p - x3c);
        }
      }
    }
  } else if (pmb->block_size.nx2 > 1) {
    int k = pmb->c_cellbounds.ks(interior), fk = pmb->cellbounds.ks(interior);
    for (int j = sj; j <= ej; j++) {
      int fj = (j - pmb->c_cellbounds.js(interior)) * 2 + pmb->cellbounds.js(interior);
      for (int i = si; i <= ei; i++) {
        int fi = (i - pmb->c_cellbounds.is(interior)) * 2 + pmb->cellbounds.is(interior);
        const Real x1m = coarse_coords.x1s2(i - 1);
        const Real x1c = coarse_coords.x1s2(i);
        const Real x1p = coarse_coords.x1s2(i + 1);
        const Real fx1m = coords.x1s2(fi);
        const Real fx1p = coords.x1s2(fi + 1);
        Real ccval = coarse(k, j, i);

        Real gx1m = (ccval - coarse(k, j, i - 1)) / (x1c - x1m);
        Real gx1p = (coarse(k, j, i + 1) - ccval) / (x1p - x1c);
        Real gx1c =
            0.5 * (SIGN(gx1m) + SIGN(gx1p)) * std::min(std::abs(gx1m), std::abs(gx1p));

        fine(fk, fj, fi) = ccval - gx1c * (x1c - fx1m);
        fine(fk, fj, fi + 1) = ccval + gx1c * (fx1p - x1c);
      }
    }
  } else {
    for (int i = si; i <= ei; i++) {
      int fi = (i - pmb->c_cellbounds.is(interior)) * 2 + pmb->cellbounds.is(interior);
      Real gxm = (coarse(0, 0, i) - coarse(0, 0, i - 1)) /
                 (coarse_coords.x1s2(i) - coarse_coords.x1s2(i - 1));
      Real gxp = (coarse(0, 0, i + 1) - coarse(0, 0, i)) /
                 (coarse_coords.x1s2(i + 1) - coarse_coords.x1s2(i));
      Real gxc = 0.5 * (SIGN(gxm) + SIGN(gxp)) * std::min(std::abs(gxm), std::abs(gxp));
      fine(0, 0, fi) = fine(0, 1, fi) =
          coarse(0, 0, i) - gxc * (coarse_coords.x1s2(i) - coords.x1s2(fi));
      fine(0, 0, fi + 1) = fine(0, 1, fi + 1) =
          coarse(0, 0, i) + gxc * (coords.x1s2(fi + 1) - coarse_coords.x1s2(i));
    }
  }
  return;
}

//----------------------------------------------------------------------------------------
//! \fn void MeshRefinement::ProlongateSharedFieldX3(const ParArrayND<Real> &coarse,
//      ParArrayND<Real> &fine, int si, int ei, int sj, int ej, int sk, int ek)
//  \brief prolongate x3 face-centered fields shared between coarse and fine levels

void MeshRefinement::ProlongateSharedFieldX3(const ParArrayND<Real> &coarse,
                                             ParArrayND<Real> &fine, int si, int ei,
                                             int sj, int ej, int sk, int ek) {
  MeshBlock *pmb = pmy_block_;
  const IndexDomain interior = IndexDomain::interior;
  auto &coords = pmb->coords;
  if (pmb->block_size.nx3 > 1) {
    for (int k = sk; k <= ek; k++) {
      int fk = (k - pmb->c_cellbounds.ks(interior)) * 2 + pmb->cellbounds.ks(interior);
      for (int j = sj; j <= ej; j++) {
        int fj = (j - pmb->c_cellbounds.js(interior)) * 2 + pmb->cellbounds.js(interior);
        const Real x2m = coarse_coords.x2s3(j - 1);
        const Real x2c = coarse_coords.x2s3(j);
        const Real x2p = coarse_coords.x2s3(j + 1);
        const Real dx2m = x2c - x2m;
        const Real dx2p = x2p - x2c;
        const Real fx2m = coords.x2s3(fj);
        const Real fx2p = coords.x2s3(fj + 1);
        for (int i = si; i <= ei; i++) {
          int fi =
              (i - pmb->c_cellbounds.is(interior)) * 2 + pmb->cellbounds.is(interior);
          const Real x1m = coarse_coords.x1s3(i - 1);
          const Real x1c = coarse_coords.x1s3(i);
          const Real x1p = coarse_coords.x1s3(i + 1);
          const Real dx1m = x1c - x1m;
          const Real dx1p = x1p - x1c;
          const Real fx1m = coords.x1s3(fi);
          const Real fx1p = coords.x1s3(fi + 1);
          Real ccval = coarse(k, j, i);

          Real gx1m = (ccval - coarse(k, j, i - 1)) / dx1m;
          Real gx1p = (coarse(k, j, i + 1) - ccval) / dx1p;
          Real gx1c =
              0.5 * (SIGN(gx1m) + SIGN(gx1p)) * std::min(std::abs(gx1m), std::abs(gx1p));
          Real gx2m = (ccval - coarse(k, j - 1, i)) / dx2m;
          Real gx2p = (coarse(k, j + 1, i) - ccval) / dx2p;
          Real gx2c =
              0.5 * (SIGN(gx2m) + SIGN(gx2p)) * std::min(std::abs(gx2m), std::abs(gx2p));

          fine(fk, fj, fi) = ccval - gx1c * (x1c - fx1m) - gx2c * (x2c - fx2m);
          fine(fk, fj, fi + 1) = ccval + gx1c * (fx1p - x1c) - gx2c * (x2c - fx2m);
          fine(fk, fj + 1, fi) = ccval - gx1c * (x1c - fx1m) + gx2c * (fx2p - x2c);
          fine(fk, fj + 1, fi + 1) = ccval + gx1c * (fx1p - x1c) + gx2c * (fx2p - x2c);
        }
      }
    }
  } else if (pmb->block_size.nx2 > 1) {
    int k = pmb->c_cellbounds.ks(interior), fk = pmb->cellbounds.ks(interior);
    for (int j = sj; j <= ej; j++) {
      int fj = (j - pmb->c_cellbounds.js(interior)) * 2 + pmb->cellbounds.js(interior);
      const Real x2m = coarse_coords.x2s3(j - 1);
      const Real x2c = coarse_coords.x2s3(j);
      const Real x2p = coarse_coords.x2s3(j + 1);
      Real dx2m = x2c - x2m;
      Real dx2p = x2p - x2c;
      const Real fx2m = coords.x2s3(fj);
      const Real fx2p = coords.x2s3(fj + 1);
      Real dx2fm = x2c - fx2m;
      Real dx2fp = fx2p - x2c;
      for (int i = si; i <= ei; i++) {
        int fi = (i - pmb->c_cellbounds.is(interior)) * 2 + pmb->cellbounds.is(interior);
        const Real x1m = coarse_coords.x1s3(i - 1);
        const Real x1c = coarse_coords.x1s3(i);
        const Real x1p = coarse_coords.x1s3(i + 1);
        Real dx1m = x1c - x1m;
        Real dx1p = x1p - x1c;
        const Real fx1m = coords.x1s3(fi);
        const Real fx1p = coords.x1s3(fi + 1);
        Real dx1fm = x1c - fx1m;
        Real dx1fp = fx1p - x1c;
        Real ccval = coarse(k, j, i);

        // calculate 2D gradients using the minmod limiter
        Real gx1m = (ccval - coarse(k, j, i - 1)) / dx1m;
        Real gx1p = (coarse(k, j, i + 1) - ccval) / dx1p;
        Real gx1c =
            0.5 * (SIGN(gx1m) + SIGN(gx1p)) * std::min(std::abs(gx1m), std::abs(gx1p));
        Real gx2m = (ccval - coarse(k, j - 1, i)) / dx2m;
        Real gx2p = (coarse(k, j + 1, i) - ccval) / dx2p;
        Real gx2c =
            0.5 * (SIGN(gx2m) + SIGN(gx2p)) * std::min(std::abs(gx2m), std::abs(gx2p));

        // interpolate on to the finer grid
        fine(fk, fj, fi) = fine(fk + 1, fj, fi) = ccval - gx1c * dx1fm - gx2c * dx2fm;
        fine(fk, fj, fi + 1) = fine(fk + 1, fj, fi + 1) =
            ccval + gx1c * dx1fp - gx2c * dx2fm;
        fine(fk, fj + 1, fi) = fine(fk + 1, fj + 1, fi) =
            ccval - gx1c * dx1fm + gx2c * dx2fp;
        fine(fk, fj + 1, fi + 1) = fine(fk + 1, fj + 1, fi + 1) =
            ccval + gx1c * dx1fp + gx2c * dx2fp;
      }
    }
  } else {
    for (int i = si; i <= ei; i++) {
      int fi = (i - pmb->c_cellbounds.is(interior)) * 2 + pmb->cellbounds.is(interior);
      Real gxm = (coarse(0, 0, i) - coarse(0, 0, i - 1)) /
                 (coarse_coords.x1s3(i) - coarse_coords.x1s3(i - 1));
      Real gxp = (coarse(0, 0, i + 1) - coarse(0, 0, i)) /
                 (coarse_coords.x1s3(i + 1) - coarse_coords.x1s3(i));
      Real gxc = 0.5 * (SIGN(gxm) + SIGN(gxp)) * std::min(std::abs(gxm), std::abs(gxp));
      fine(0, 0, fi) = fine(1, 0, fi) =
          coarse(0, 0, i) - gxc * (coarse_coords.x1s3(i) - coords.x1s3(fi));
      fine(0, 0, fi + 1) = fine(1, 0, fi + 1) =
          coarse(0, 0, i) + gxc * (coords.x1s3(fi + 1) - coarse_coords.x1s3(i));
    }
  }
  return;
}

//----------------------------------------------------------------------------------------
//! \fn void MeshRefinement::ProlongateInternalField(FaceField &fine,
//                           int si, int ei, int sj, int ej, int sk, int ek)
//  \brief prolongate the internal face-centered fields

void MeshRefinement::ProlongateInternalField(FaceField &fine, int si, int ei, int sj,
                                             int ej, int sk, int ek) {
  MeshBlock *pmb = pmy_block_;
  auto &coords = pmb->coords;
  const IndexDomain interior = IndexDomain::interior;
  int fsi = (si - pmb->c_cellbounds.is(interior)) * 2 + pmb->cellbounds.is(interior),
      fei = (ei - pmb->c_cellbounds.is(interior)) * 2 + pmb->cellbounds.is(interior) + 1;
  if (pmb->block_size.nx3 > 1) {
    for (int k = sk; k <= ek; k++) {
      int fk = (k - pmb->c_cellbounds.ks(interior)) * 2 + pmb->cellbounds.ks(interior);
      for (int j = sj; j <= ej; j++) {
        int fj = (j - pmb->c_cellbounds.js(interior)) * 2 + pmb->cellbounds.js(interior);
        for (int i = si; i <= ei; i++) {
          int fi =
              (i - pmb->c_cellbounds.is(interior)) * 2 + pmb->cellbounds.is(interior);
          Real Uxx = 0.0, Vyy = 0.0, Wzz = 0.0;
          Real Uxyz = 0.0, Vxyz = 0.0, Wxyz = 0.0;
#pragma unroll
          for (int jj = 0; jj < 2; jj++) {
            int js = 2 * jj - 1, fjj = fj + jj, fjp = fj + 2 * jj;
#pragma unroll
            for (int ii = 0; ii < 2; ii++) {
              int is = 2 * ii - 1, fii = fi + ii, fip = fi + 2 * ii;

              Uxx += is *
                     (js * (fine.x2f(fk, fjp, fii) * coords.Area(X2DIR, fk, fjp, fii) +
                            fine.x2f(fk + 1, fjp, fii) *
                                coords.Area(X2DIR, fk + 1, fjp, fii)) +
                      (fine.x3f(fk + 2, fjj, fii) * coords.Area(X3DIR, fk + 2, fjj, fii) -
                       fine.x3f(fk, fjj, fii) * coords.Area(X3DIR, fk, fjj, fii)));
              Vyy += js *
                     ((fine.x3f(fk + 2, fjj, fii) * coords.Area(X3DIR, fk + 2, fjj, fii) -
                       fine.x3f(fk, fjj, fii) * coords.Area(X3DIR, fk, fjj, fii)) +
                      is * (fine.x1f(fk, fjj, fip) * coords.Area(X1DIR, fk, fjj, fip) +
                            fine.x1f(fk + 1, fjj, fip) *
                                coords.Area(X1DIR, fk + 1, fjj, fip)));
              Wzz +=
                  is *
                      (fine.x1f(fk + 1, fjj, fip) * coords.Area(X1DIR, fk + 1, fjj, fip) -
                       fine.x1f(fk, fjj, fip) * coords.Area(X1DIR, fk, fjj, fip)) +
                  js *
                      (fine.x2f(fk + 1, fjp, fii) * coords.Area(X2DIR, fk + 1, fjp, fii) -
                       fine.x2f(fk, fjp, fii) * coords.Area(X2DIR, fk, fjp, fii));
              Uxyz += is * js *
                      (fine.x1f(fk + 1, fjj, fip) * coords.Area(X1DIR, fk + 1, fjj, fip) -
                       fine.x1f(fk, fjj, fip) * coords.Area(X1DIR, fk, fjj, fip));
              Vxyz += is * js *
                      (fine.x2f(fk + 1, fjp, fii) * coords.Area(X2DIR, fk + 1, fjp, fii) -
                       fine.x2f(fk, fjp, fii) * coords.Area(X2DIR, fk, fjp, fii));
              Wxyz += is * js *
                      (fine.x3f(fk + 2, fjj, fii) * coords.Area(X3DIR, fk + 2, fjj, fii) -
                       fine.x3f(fk, fjj, fii) * coords.Area(X3DIR, fk, fjj, fii));
            }
          }
          Real Sdx1 = SQR(coords.dx1f(fi) + coords.dx1f(fi + 1));
          Real Sdx2 = SQR(coords.EdgeLength(X2DIR, fk + 1, fj, fi + 1) +
                          coords.EdgeLength(X2DIR, fk + 1, fj + 1, fi + 1));
          Real Sdx3 = SQR(coords.EdgeLength(X3DIR, fk, fj + 1, fi + 1) +
                          coords.EdgeLength(X3DIR, fk + 1, fj + 1, fi + 1));
          Uxx *= 0.125;
          Vyy *= 0.125;
          Wzz *= 0.125;
          Uxyz *= 0.125 / (Sdx2 + Sdx3);
          Vxyz *= 0.125 / (Sdx1 + Sdx3);
          Wxyz *= 0.125 / (Sdx1 + Sdx2);
          fine.x1f(fk, fj, fi + 1) =
              (0.5 * (fine.x1f(fk, fj, fi) * coords.Area(X1DIR, fk, fj, fi) +
                      fine.x1f(fk, fj, fi + 2) * coords.Area(X1DIR, fk, fj, fi + 2)) +
               Uxx - Sdx3 * Vxyz - Sdx2 * Wxyz) /
              coords.Area(X1DIR, fk, fj, fi + 1);
          fine.x1f(fk, fj + 1, fi + 1) =
              (0.5 * (fine.x1f(fk, fj + 1, fi) * coords.Area(X1DIR, fk, fj + 1, fi) +
                      fine.x1f(fk, fj + 1, fi + 2) *
                          coords.Area(X1DIR, fk, fj + 1, fi + 2)) +
               Uxx - Sdx3 * Vxyz + Sdx2 * Wxyz) /
              coords.Area(X1DIR, fk, fj + 1, fi + 1);
          fine.x1f(fk + 1, fj, fi + 1) =
              (0.5 * (fine.x1f(fk + 1, fj, fi) * coords.Area(X1DIR, fk + 1, fj, fi) +
                      fine.x1f(fk + 1, fj, fi + 2) *
                          coords.Area(X1DIR, fk + 1, fj, fi + 2)) +
               Uxx + Sdx3 * Vxyz - Sdx2 * Wxyz) /
              coords.Area(X1DIR, fk + 1, fj, fi + 1);
          fine.x1f(fk + 1, fj + 1, fi + 1) =
              (0.5 * (fine.x1f(fk + 1, fj + 1, fi) *
                          coords.Area(X1DIR, fk + 1, fj + 1, fi) +
                      fine.x1f(fk + 1, fj + 1, fi + 2) *
                          coords.Area(X1DIR, fk + 1, fj + 1, fi + 2)) +
               Uxx + Sdx3 * Vxyz + Sdx2 * Wxyz) /
              coords.Area(X1DIR, fk + 1, fj + 1, fi + 1);

          fine.x2f(fk, fj + 1, fi) =
              (0.5 * (fine.x2f(fk, fj, fi) * coords.Area(X2DIR, fk, fj, fi) +
                      fine.x2f(fk, fj + 2, fi) * coords.Area(X2DIR, fk, fj + 2, fi)) +
               Vyy - Sdx3 * Uxyz - Sdx1 * Wxyz) /
              coords.Area(X2DIR, fk, fj + 1, fi);
          fine.x2f(fk, fj + 1, fi + 1) =
              (0.5 * (fine.x2f(fk, fj, fi + 1) * coords.Area(X2DIR, fk, fj, fi + 1) +
                      fine.x2f(fk, fj + 2, fi + 1) *
                          coords.Area(X2DIR, fk, fj + 2, fi + 1)) +
               Vyy - Sdx3 * Uxyz + Sdx1 * Wxyz) /
              coords.Area(X2DIR, fk, fj + 1, fi + 1);
          fine.x2f(fk + 1, fj + 1, fi) =
              (0.5 * (fine.x2f(fk + 1, fj, fi) * coords.Area(X2DIR, fk + 1, fj, fi) +
                      fine.x2f(fk + 1, fj + 2, fi) *
                          coords.Area(X2DIR, fk + 1, fj + 2, fi)) +
               Vyy + Sdx3 * Uxyz - Sdx1 * Wxyz) /
              coords.Area(X2DIR, fk + 1, fj + 1, fi);
          fine.x2f(fk + 1, fj + 1, fi + 1) =
              (0.5 * (fine.x2f(fk + 1, fj, fi + 1) *
                          coords.Area(X2DIR, fk + 1, fj, fi + 1) +
                      fine.x2f(fk + 1, fj + 2, fi + 1) *
                          coords.Area(X2DIR, fk + 1, fj + 2, fi + 1)) +
               Vyy + Sdx3 * Uxyz + Sdx1 * Wxyz) /
              coords.Area(X2DIR, fk + 1, fj + 1, fi + 1);

          fine.x3f(fk + 1, fj, fi) =
              (0.5 * (fine.x3f(fk + 2, fj, fi) * coords.Area(X3DIR, fk + 2, fj, fi) +
                      fine.x3f(fk, fj, fi) * coords.Area(X3DIR, fk, fj, fi)) +
               Wzz - Sdx2 * Uxyz - Sdx1 * Vxyz) /
              coords.Area(X3DIR, fk + 1, fj, fi);
          fine.x3f(fk + 1, fj, fi + 1) =
              (0.5 * (fine.x3f(fk + 2, fj, fi + 1) *
                          coords.Area(X3DIR, fk + 2, fj, fi + 1) +
                      fine.x3f(fk, fj, fi + 1) * coords.Area(X3DIR, fk, fj, fi + 1)) +
               Wzz - Sdx2 * Uxyz + Sdx1 * Vxyz) /
              coords.Area(X3DIR, fk + 1, fj, fi + 1);
          fine.x3f(fk + 1, fj + 1, fi) =
              (0.5 * (fine.x3f(fk + 2, fj + 1, fi) *
                          coords.Area(X3DIR, fk + 2, fj + 1, fi) +
                      fine.x3f(fk, fj + 1, fi) * coords.Area(X3DIR, fk, fj + 1, fi)) +
               Wzz + Sdx2 * Uxyz - Sdx1 * Vxyz) /
              coords.Area(X3DIR, fk + 1, fj + 1, fi);
          fine.x3f(fk + 1, fj + 1, fi + 1) =
              (0.5 * (fine.x3f(fk + 2, fj + 1, fi + 1) *
                          coords.Area(X3DIR, fk + 2, fj + 1, fi + 1) +
                      fine.x3f(fk, fj + 1, fi + 1) *
                          coords.Area(X3DIR, fk, fj + 1, fi + 1)) +
               Wzz + Sdx2 * Uxyz + Sdx1 * Vxyz) /
              coords.Area(X3DIR, fk + 1, fj + 1, fi + 1);
        }
      }
    }
  } else if (pmb->block_size.nx2 > 1) {
    int fk = pmb->cellbounds.ks(interior);
    for (int j = sj; j <= ej; j++) {
      int fj = (j - pmb->c_cellbounds.js(interior)) * 2 + pmb->cellbounds.js(interior);
      for (int i = si; i <= ei; i++) {
        int fi = (i - pmb->c_cellbounds.is(interior)) * 2 + pmb->cellbounds.is(interior);
        Real tmp1 =
            0.25 *
            (fine.x2f(fk, fj + 2, fi + 1) * coords.Area(X2DIR, fk, fj + 2, fi + 1) -
             fine.x2f(fk, fj, fi + 1) * coords.Area(X2DIR, fk, fj, fi + 1) -
             fine.x2f(fk, fj + 2, fi) * coords.Area(X2DIR, fk, fj + 2, fi) +
             fine.x2f(fk, fj, fi) * coords.Area(X2DIR, fk, fj, fi));
        Real tmp2 =
            0.25 *
            (fine.x1f(fk, fj, fi) * coords.Area(X1DIR, fk, fj, fi) -
             fine.x1f(fk, fj, fi + 2) * coords.Area(X1DIR, fk, fj, fi + 2) -
             fine.x1f(fk, fj + 1, fi) * coords.Area(X1DIR, fk, fj + 1, fi) +
             fine.x1f(fk, fj + 1, fi + 2) * coords.Area(X1DIR, fk, fj + 1, fi + 2));
        fine.x1f(fk, fj, fi + 1) =
            (0.5 * (fine.x1f(fk, fj, fi) * coords.Area(X1DIR, fk, fj, fi) +
                    fine.x1f(fk, fj, fi + 2) * coords.Area(X1DIR, fk, fj, fi + 2)) +
             tmp1) /
            coords.Area(X1DIR, fk, fj, fi + 1);
        fine.x1f(fk, fj + 1, fi + 1) =
            (0.5 *
                 (fine.x1f(fk, fj + 1, fi) * coords.Area(X1DIR, fk, fj + 1, fi) +
                  fine.x1f(fk, fj + 1, fi + 2) * coords.Area(X1DIR, fk, fj + 1, fi + 2)) +
             tmp1) /
            coords.Area(X1DIR, fk, fj + 1, fi + 1);
        fine.x2f(fk, fj + 1, fi) =
            (0.5 * (fine.x2f(fk, fj, fi) * coords.Area(X2DIR, fk, fj, fi) +
                    fine.x2f(fk, fj + 2, fi) * coords.Area(X2DIR, fk, fj + 2, fi)) +
             tmp2) /
            coords.Area(X2DIR, fk, fj + 1, fi);
        fine.x2f(fk, fj + 1, fi + 1) =
            (0.5 *
                 (fine.x2f(fk, fj, fi + 1) * coords.Area(X2DIR, fk, fj, fi + 1) +
                  fine.x2f(fk, fj + 2, fi + 1) * coords.Area(X2DIR, fk, fj + 2, fi + 1)) +
             tmp2) /
            coords.Area(X2DIR, fk, fj + 1, fi + 1);
      }
    }
  } else {
    for (int i = si; i <= ei; i++) {
      int fi = (i - pmb->c_cellbounds.is(interior)) * 2 + pmb->cellbounds.is(interior);
      Real ph = coords.Area(X1DIR, 0, 0, fi) * fine.x1f(0, 0, fi);
      fine.x1f(0, 0, fi + 1) = ph / coords.Area(X1DIR, 0, 0, fi + 1);
    }
  }
  return;
}

//----------------------------------------------------------------------------------------
//! \fn void MeshRefinement::CheckRefinementCondition()
//  \brief Check refinement criteria

void MeshRefinement::CheckRefinementCondition() {
  MeshBlock *pmb = pmy_block_;
  Container<Real> &rc = pmb->real_containers.Get();
  AmrTag ret = Refinement::CheckAllRefinement(rc);
  // if (AMRFlag_ != nullptr) ret = AMRFlag_(pmb);
  SetRefinement(ret);
}

void MeshRefinement::SetRefinement(AmrTag flag) {
  MeshBlock *pmb = pmy_block_;
  int aret = std::max(-1, static_cast<int>(flag));

  if (aret == 0) refine_flag_ = 0;

  if (aret >= 0) deref_count_ = 0;
  if (aret > 0) {
    if (pmb->loc.level == pmb->pmy_mesh->max_level) {
      refine_flag_ = 0;
    } else {
      refine_flag_ = 1;
    }
  } else if (aret < 0) {
    if (pmb->loc.level == pmb->pmy_mesh->root_level) {
      refine_flag_ = 0;
      deref_count_ = 0;
    } else {
      deref_count_++;
      int ec = 0, js, je, ks, ke;
      if (pmb->block_size.nx2 > 1) {
        js = -1;
        je = 1;
      } else {
        js = 0;
        je = 0;
      }
      if (pmb->block_size.nx3 > 1) {
        ks = -1;
        ke = 1;
      } else {
        ks = 0;
        ke = 0;
      }
      for (int k = ks; k <= ke; k++) {
        for (int j = js; j <= je; j++) {
          for (int i = -1; i <= 1; i++)
            if (pmb->pbval->nblevel[k + 1][j + 1][i + 1] > pmb->loc.level) ec++;
        }
      }
      if (ec > 0) {
        refine_flag_ = 0;
      } else {
        if (deref_count_ >= deref_threshold_) {
          refine_flag_ = -1;
        } else {
          refine_flag_ = 0;
        }
      }
    }
  }

  return;
}

// TODO(felker): consider merging w/ MeshBlock::pvars_cc, etc. See meshblock.cpp

int MeshRefinement::AddToRefinement(ParArrayND<Real> pvar_cc,
                                    ParArrayND<Real> pcoarse_cc) {
  pvars_cc_.push_back(std::make_tuple(pvar_cc, pcoarse_cc));
  return static_cast<int>(pvars_cc_.size() - 1);
}

int MeshRefinement::AddToRefinement(FaceField *pvar_fc, FaceField *pcoarse_fc) {
  pvars_fc_.push_back(std::make_tuple(pvar_fc, pcoarse_fc));
  return static_cast<int>(pvars_fc_.size() - 1);
}

} // namespace parthenon<|MERGE_RESOLUTION|>--- conflicted
+++ resolved
@@ -272,7 +272,6 @@
                                      ParArrayND<Real> &coarse, int csi, int cei, int csj,
                                      int cej, int csk, int cek) {
   MeshBlock *pmb = pmy_block_;
-
   auto &coords = pmb->coords;
   const IndexDomain interior = IndexDomain::interior;
   int si = (csi - pmb->c_cellbounds.is(interior)) * 2 + pmb->cellbounds.is(interior),
@@ -343,15 +342,7 @@
                                                   int ek) {
   MeshBlock *pmb = pmy_block_;
   auto coords = pmb->coords;
-<<<<<<< HEAD
   auto coarse_coords = this->coarse_coords;
-  const int cks = pmb->cks;
-  const int cjs = pmb->cjs;
-  const int cis = pmb->cis;
-  const int ks = pmb->ks;
-  const int js = pmb->js;
-  const int is = pmb->is;
-=======
   const IndexDomain interior = IndexDomain::interior;
   const IndexRange ckb = pmb->c_cellbounds.GetBoundsK(interior);
   const IndexRange cjb = pmb->c_cellbounds.GetBoundsJ(interior);
@@ -359,7 +350,6 @@
   const IndexRange kb = pmb->cellbounds.GetBoundsK(interior);
   const IndexRange jb = pmb->cellbounds.GetBoundsJ(interior);
   const IndexRange ib = pmb->cellbounds.GetBoundsI(interior);
->>>>>>> ac7ffcdf
   if (pmb->block_size.nx3 > 1) {
     pmb->par_for(
         "ProlongateCellCenteredValues3d", sn, en, sk, ek, sj, ej, si, ei,
