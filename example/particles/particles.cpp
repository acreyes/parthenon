--- conflicted
+++ resolved
@@ -196,12 +196,9 @@
   auto num_particles = pkg->Param<int>("num_particles");
   auto v = pkg->Param<Real>("particle_speed");
   const auto orbiting_particles = pkg->Param<bool>("orbiting_particles");
-<<<<<<< HEAD
-=======
 
   ParArrayND<int> new_indices;
   const auto new_particles_mask = swarm->AddEmptyParticles(num_particles, new_indices);
->>>>>>> 0e9a1d27
 
   // Meshblock geometry
   const IndexRange &ib = pmb->cellbounds.GetBoundsI(IndexDomain::interior);
@@ -217,17 +214,6 @@
   const Real &minx_j = pmb->coords.x2f(jb.s);
   const Real &minx_k = pmb->coords.x3f(kb.s);
 
-<<<<<<< HEAD
-  // Temporary beam stuff (all particles created in -0.5 < x < 0
-  num_particles = 1;
-  if (t0 > 1.e-12 || minx_i >= 0.0) {
-    num_particles = 0;
-    return TaskStatus::complete;
-  }
-
-  ParArrayND<int> new_indices;
-  const auto new_particles_mask = swarm->AddEmptyParticles(num_particles, new_indices);
-
   auto &t = swarm->Get<Real>("t").Get();
   auto &x = swarm->Get<Real>("x").Get();
   auto &y = swarm->Get<Real>("y").Get();
@@ -239,54 +225,6 @@
 
   auto swarm_d = swarm->GetDeviceContext();
 
-  Real xbeam = -0.25;
-  Real ybeam = 0.;
-  Real zbeam = 0.;
-  Real theta = 0.; // Angle from x axis
-  Real phi = 0.;
-
-  printf("myrank: %i numparticles: %i\n", Globals::my_rank, num_particles);
-
-
-    pmb->par_for(
-        "CreateSomeParticles", 0, swarm->GetMaxActiveIndex(), KOKKOS_LAMBDA(const int n) {
-          if (new_particles_mask(n)) {
-            auto rng_gen = rng_pool.get_state();
-
-            // Randomly sample in space in this meshblock
-            x(n) = xbeam;
-            y(n) = ybeam;
-            z(n) = zbeam;
-
-            // Randomly sample direction on the unit sphere, fixing speed
-            vz(n) = v * sin(theta) * cos(phi);
-            vy(n) = v * sin(theta) * sin(phi);
-            vx(n) = v * cos(theta);
-
-            // Create particles at the beginning of the timestep
-            t(n) = t0;
-
-            weight(n) = 1.0;
-
-            rng_pool.free_state(rng_gen);
-          }
-        });
-
-    return TaskStatus::complete;
-
-=======
-  auto &t = swarm->Get<Real>("t").Get();
-  auto &x = swarm->Get<Real>("x").Get();
-  auto &y = swarm->Get<Real>("y").Get();
-  auto &z = swarm->Get<Real>("z").Get();
-  auto &vx = swarm->Get<Real>("vx").Get();
-  auto &vy = swarm->Get<Real>("vy").Get();
-  auto &vz = swarm->Get<Real>("vz").Get();
-  auto &weight = swarm->Get<Real>("weight").Get();
-
-  auto swarm_d = swarm->GetDeviceContext();
-
->>>>>>> 0e9a1d27
   if (orbiting_particles) {
     pmb->par_for(
         "CreateSomeOrbitingParticles", 0, swarm->GetMaxActiveIndex(),
@@ -438,10 +376,7 @@
               vz(n) *= v / v_tmp;
 
               bool on_current_mesh_block = true;
-<<<<<<< HEAD
-=======
               // This call is required to trigger internal boundary condition machinery
->>>>>>> 0e9a1d27
               swarm_d.GetNeighborBlockIndex(n, x(n), y(n), z(n), on_current_mesh_block);
 
               if (!on_current_mesh_block) {
@@ -458,10 +393,6 @@
           if (swarm_d.IsActive(n)) {
             Real v = sqrt(vx(n) * vx(n) + vy(n) * vy(n) + vz(n) * vz(n));
             while (t(n) < t0 + dt) {
-<<<<<<< HEAD
-              printf("[%i] push particle! xyz = %e %e %e\n", Globals::my_rank, x(n), y(n), z(n));
-=======
->>>>>>> 0e9a1d27
               Real dt_cell = dx_push / v;
               Real dt_end = t0 + dt - t(n);
               Real dt_push = std::min<Real>(dt_cell, dt_end);
@@ -472,16 +403,9 @@
               t(n) += dt_push;
 
               bool on_current_mesh_block = true;
-<<<<<<< HEAD
-              swarm_d.GetNeighborBlockIndex(n, x(n), y(n), z(n), on_current_mesh_block);
-
-              printf("                    xyz = %e %e %e\n", Globals::my_rank, x(n), y(n), z(n));
-
-=======
               // This call is required to trigger internal boundary condition machinery
               swarm_d.GetNeighborBlockIndex(n, x(n), y(n), z(n), on_current_mesh_block);
 
->>>>>>> 0e9a1d27
               if (!on_current_mesh_block) {
                 // Particle no longer on this block. Can still be communicated to a
                 // neighbor block or have boundary conditions applied so transport
@@ -554,11 +478,8 @@
     num_sent_local += swarm->num_particles_sent_;
   }
 
-<<<<<<< HEAD
-=======
-  int num_sent_global = num_sent_local; // potentially overwritte by following Allreduce
+  int num_sent_global = num_sent_local; // potentially overwritten by following Allreduce
 #ifdef MPI_PARALLEL
->>>>>>> 0e9a1d27
   for (auto &block : blocks) {
     auto swarm = block->swarm_data.Get()->Get("my particles");
     for (int n = 0; n < block->pbval->nneighbor; n++) {
@@ -578,13 +499,8 @@
     }
   }
 
-<<<<<<< HEAD
-  int num_sent_global = 0;
-  MPI_Allreduce(&num_sent_local, &num_sent_global, 1, MPI_INT, MPI_SUM, MPI_COMM_WORLD);
-=======
   MPI_Allreduce(&num_sent_local, &num_sent_global, 1, MPI_INT, MPI_SUM, MPI_COMM_WORLD);
 #endif // MPI_PARALLEL
->>>>>>> 0e9a1d27
 
   if (num_sent_global == 0) {
     for (auto &block : blocks) {
@@ -664,17 +580,10 @@
   TaskCollection tc;
   TaskID none(0);
   BlockList_t &blocks = pmesh->block_list;
-<<<<<<< HEAD
 
   auto num_task_lists_executed_independently = blocks.size();
   TaskRegion &async_region1 = tc.AddRegion(num_task_lists_executed_independently);
 
-=======
-
-  auto num_task_lists_executed_independently = blocks.size();
-  TaskRegion &async_region1 = tc.AddRegion(num_task_lists_executed_independently);
-
->>>>>>> 0e9a1d27
   for (int i = 0; i < blocks.size(); i++) {
     auto &pmb = blocks[i];
     auto &tl = async_region1[i];
