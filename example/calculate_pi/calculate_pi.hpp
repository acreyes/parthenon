--- conflicted
+++ resolved
@@ -30,9 +30,6 @@
 // Task Implementations
 // task per meshblock
 parthenon::TaskStatus ComputeArea(parthenon::MeshBlock *pmb);
-<<<<<<< HEAD
-parthenon::TaskStatus ComputeAreas(std::vector<MeshBlock *> &blocks);
-=======
 // Task over whole mesh, no packs
 parthenon::TaskStatus RetrieveAreas(std::vector<parthenon::MeshBlock *> &blocks,
                                     parthenon::Packages_t &packages);
@@ -40,7 +37,6 @@
 // Run task on the entire mesh at once
 parthenon::TaskStatus ComputeAreaOnMesh(std::vector<parthenon::MeshBlock *> &blocks,
                                         parthenon::Packages_t &packages);
->>>>>>> 0162ffa0
 } // namespace calculate_pi
 
 #endif // EXAMPLE_CALCULATE_PI_CALCULATE_PI_HPP_