--- conflicted
+++ resolved
@@ -13,11 +13,7 @@
 
 # Adding regression tests
 #
-<<<<<<< HEAD
-# To add additional regression tests to ctest, three things must be added to
-=======
-# To add additional regression tests to ctest, four things must be added to 
->>>>>>> 9e9e485e
+# To add additional regression tests to ctest, four things must be added to
 # this file:
 #
 # 1. there must exist within the regression/test_suites directory a folder associated with the test
@@ -63,12 +59,8 @@
   list(APPEND TEST_ARGS "--driver ${PROJECT_BINARY_DIR}/example/advection/advection-example \
     --driver_input ${CMAKE_CURRENT_SOURCE_DIR}/test_suites/restart/parthinput.restart \
     --num_steps 2")
-<<<<<<< HEAD
+  list(APPEND EXTRA_TEST_LABELS "")
 
-=======
-  list(APPEND EXTRA_TEST_LABELS "")
-  
->>>>>>> 9e9e485e
   # Calculate pi example
   list(APPEND TEST_DIRS calculate_pi)
   list(APPEND TEST_PROCS ${NUM_MPI_PROC_TESTING})
