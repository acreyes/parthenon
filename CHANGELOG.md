--- conflicted
+++ resolved
@@ -13,11 +13,8 @@
 ### Fixed (not changing behavior/API/variables/...)
 
 ### Infrastructure (changes irrelevant to downstream codes)
-<<<<<<< HEAD
+- [[PR 407]](https://github.com/lanl/parthenon/pull/407) More cleanup, removed old bash scripts for ci.
 - [[PR 428]](https://github.com/lanl/parthenon/pull/428) Triad Copyright 2021
-=======
-- [[PR 407]](https://github.com/lanl/parthenon/pull/407) More cleanup, removed old bash scripts for ci.
->>>>>>> 46fb2314
 
 ### Removed (removing behavior/API/varaibles/...)
 
