--- conflicted
+++ resolved
@@ -107,11 +107,7 @@
     std::map<std::string, Metadata> _metadataMap;
 };
 
-<<<<<<< HEAD
-using physics_t = std::map<std::string, std::shared_ptr<StateDescriptor>>;
-=======
 using Packages_t = std::map<std::string, std::shared_ptr<StateDescriptor>>;
->>>>>>> 5c167115
 
 }
 #endif // STATE_DESCRIPTOR_HPP