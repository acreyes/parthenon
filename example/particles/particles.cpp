//========================================================================================
// (C) (or copyright) 2020-2024. Triad National Security, LLC. All rights reserved.
//
// This program was produced under U.S. Government contract 89233218CNA000001 for Los
// Alamos National Laboratory (LANL), which is operated by Triad National Security, LLC
// for the U.S. Department of Energy/National Nuclear Security Administration. All rights
// in the program are reserved by Triad National Security, LLC, and the U.S. Department
// of Energy/National Nuclear Security Administration. The Government is granted for
// itself and others acting on its behalf a nonexclusive, paid-up, irrevocable worldwide
// license in this material to reproduce, prepare derivative works, distribute copies to
// the public, perform publicly and display publicly, and to permit others to do so.
//========================================================================================

#include "particles.hpp"

#include <algorithm>
#include <limits>
#include <memory>
#include <string>
#include <utility>
#include <vector>

// *************************************************//
// redefine some internal parthenon functions      *//
// *************************************************//
namespace particles_example {

std::unique_ptr<ParticleBound, DeviceDeleter<parthenon::DevMemSpace>>
SetSwarmIX1UserBC() {
  return DeviceAllocate<ParticleBoundIX1User>();
}

std::unique_ptr<ParticleBound, DeviceDeleter<parthenon::DevMemSpace>>
SetSwarmOX1UserBC() {
  return DeviceAllocate<ParticleBoundOX1User>();
}

Packages_t ProcessPackages(std::unique_ptr<ParameterInput> &pin) {
  Packages_t packages;
  packages.Add(particles_example::Particles::Initialize(pin.get()));
  return packages;
}

void ProblemGenerator(MeshBlock *pmb, ParameterInput *pin) {
  // Don't do anything for now
}

enum class DepositionMethod { per_particle, per_cell };

// *************************************************//
// define the "physics" package particles_package, *//
// which includes defining various functions that  *//
// control how parthenon functions and any tasks   *//
// needed to implement the "physics"               *//
// *************************************************//

namespace Particles {

std::shared_ptr<StateDescriptor> Initialize(ParameterInput *pin) {
  auto pkg = std::make_shared<StateDescriptor>("particles_package");

  int num_particles = pin->GetOrAddInteger("Particles", "num_particles", 100);
  pkg->AddParam<>("num_particles", num_particles);
  Real particle_speed = pin->GetOrAddReal("Particles", "particle_speed", 1.0);
  pkg->AddParam<>("particle_speed", particle_speed);
  Real const_dt = pin->GetOrAddReal("Particles", "const_dt", 1.0);
  pkg->AddParam<>("const_dt", const_dt);

  Real destroy_particles_frac =
      pin->GetOrAddReal("Particles", "destroy_particles_frac", 0.0);
  pkg->AddParam<>("destroy_particles_frac", destroy_particles_frac);
  PARTHENON_REQUIRE(
      destroy_particles_frac >= 0. && destroy_particles_frac <= 1.,
      "Fraction of particles to destroy each timestep must be between 0 and 1");

  std::string deposition_method =
      pin->GetOrAddString("Particles", "deposition_method", "per_particle");
  if (deposition_method == "per_particle") {
    pkg->AddParam<>("deposition_method", DepositionMethod::per_particle);
  } else if (deposition_method == "per_cell") {
    pkg->AddParam<>("deposition_method", DepositionMethod::per_cell);
  } else {
    PARTHENON_THROW("deposition method not recognized");
  }

  bool orbiting_particles =
      pin->GetOrAddBoolean("Particles", "orbiting_particles", false);
  pkg->AddParam<>("orbiting_particles", orbiting_particles);

  // Initialize random number generator pool
  int rng_seed = pin->GetInteger("Particles", "rng_seed");
  pkg->AddParam<>("rng_seed", rng_seed);
  RNGPool rng_pool(rng_seed);
  pkg->AddParam<>("rng_pool", rng_pool);

  std::string swarm_name = "my_particles";
  Metadata swarm_metadata({Metadata::Provides, Metadata::None});
  pkg->AddSwarm(swarm_name, swarm_metadata);
  Metadata real_swarmvalue_metadata({Metadata::Real});
  pkg->AddSwarmValue("t", swarm_name, real_swarmvalue_metadata);
  Metadata real_vec_swarmvalue_metadata({Metadata::Real}, std::vector<int>{3});
  pkg->AddSwarmValue("v", swarm_name, real_vec_swarmvalue_metadata);
  pkg->AddSwarmValue("weight", swarm_name, real_swarmvalue_metadata);

  std::string field_name = "particle_deposition";
  Metadata m({Metadata::Cell, Metadata::Independent, Metadata::WithFluxes});
  pkg->AddField(field_name, m);

  pkg->EstimateTimestepBlock = EstimateTimestepBlock;

  return pkg;
}

AmrTag CheckRefinement(MeshBlockData<Real> *rc) { return AmrTag::same; }

Real EstimateTimestepBlock(MeshBlockData<Real> *rc) {
  auto pmb = rc->GetBlockPointer();
  auto pkg = pmb->packages.Get("particles_package");
  const Real &dt = pkg->Param<Real>("const_dt");
  return dt;
}

} // namespace Particles

// *************************************************//
// define the application driver. in this case,    *//
// that just means defining the MakeTaskList       *//
// function.                                       *//
// *************************************************//
// first some helper tasks

TaskStatus DestroySomeParticles(MeshBlock *pmb) {
  PARTHENON_INSTRUMENT

  auto pkg = pmb->packages.Get("particles_package");
  auto swarm = pmb->meshblock_data.Get()->GetSwarmData().Get()->Get("my_particles");
  auto rng_pool = pkg->Param<RNGPool>("rng_pool");
  const auto destroy_particles_frac = pkg->Param<Real>("destroy_particles_frac");

  // The swarm mask is managed internally and should always be treated as constant. This
  // may be enforced later.
  auto swarm_d = swarm->GetDeviceContext();

  // Randomly mark some fraction of particles each timestep for removal
  pmb->par_for(
      PARTHENON_AUTO_LABEL, 0, swarm->GetMaxActiveIndex(), KOKKOS_LAMBDA(const int n) {
        if (swarm_d.IsActive(n)) {
          auto rng_gen = rng_pool.get_state();
          if (rng_gen.drand() > 1.0 - destroy_particles_frac) {
            swarm_d.MarkParticleForRemoval(n);
          }
          rng_pool.free_state(rng_gen);
        }
      });

  // Remove marked particles
  swarm->RemoveMarkedParticles();

  return TaskStatus::complete;
}

TaskStatus SortParticlesIfUsingPerCellDeposition(MeshBlock *pmb) {
  auto pkg = pmb->packages.Get("particles_package");
  const auto deposition_method = pkg->Param<DepositionMethod>("deposition_method");
  if (deposition_method == DepositionMethod::per_cell) {
    auto swarm = pmb->meshblock_data.Get()->GetSwarmData().Get()->Get("my_particles");
    swarm->SortParticlesByCell();
  }

  return TaskStatus::complete;
}

TaskStatus DepositParticles(MeshBlock *pmb) {
  PARTHENON_INSTRUMENT

  auto swarm = pmb->meshblock_data.Get()->GetSwarmData().Get()->Get("my_particles");

  auto pkg = pmb->packages.Get("particles_package");
  const auto deposition_method = pkg->Param<DepositionMethod>("deposition_method");

  // Meshblock geometry
  const IndexRange &ib = pmb->cellbounds.GetBoundsI(IndexDomain::interior);
  const IndexRange &jb = pmb->cellbounds.GetBoundsJ(IndexDomain::interior);
  const IndexRange &kb = pmb->cellbounds.GetBoundsK(IndexDomain::interior);
  const Real &dx_i = pmb->coords.Dxf<1>(pmb->cellbounds.is(IndexDomain::interior));
  const Real &dx_j = pmb->coords.Dxf<2>(pmb->cellbounds.js(IndexDomain::interior));
  const Real &dx_k = pmb->coords.Dxf<3>(pmb->cellbounds.ks(IndexDomain::interior));
  const Real &minx_i = pmb->coords.Xf<1>(ib.s);
  const Real &minx_j = pmb->coords.Xf<2>(jb.s);
  const Real &minx_k = pmb->coords.Xf<3>(kb.s);

  const auto &x = swarm->Get<Real>(swarm_position::x::name()).Get();
  const auto &y = swarm->Get<Real>(swarm_position::y::name()).Get();
  const auto &z = swarm->Get<Real>(swarm_position::z::name()).Get();
  const auto &weight = swarm->Get<Real>("weight").Get();
  auto swarm_d = swarm->GetDeviceContext();

  auto &particle_dep = pmb->meshblock_data.Get()->Get("particle_deposition").data;
  const int ndim = pmb->pmy_mesh->ndim;

  if (deposition_method == DepositionMethod::per_particle) {
    // Reset particle count
    pmb->par_for(
        PARTHENON_AUTO_LABEL, kb.s, kb.e, jb.s, jb.e, ib.s, ib.e,
        KOKKOS_LAMBDA(const int k, const int j, const int i) {
          particle_dep(k, j, i) = 0.;
        });

    pmb->par_for(
        PARTHENON_AUTO_LABEL, 0, swarm->GetMaxActiveIndex(), KOKKOS_LAMBDA(const int n) {
          if (swarm_d.IsActive(n)) {
            int i = static_cast<int>(std::floor((x(n) - minx_i) / dx_i) + ib.s);
            int j = 0;
            if (ndim > 1) {
              j = static_cast<int>(std::floor((y(n) - minx_j) / dx_j) + jb.s);
            }
            int k = 0;
            if (ndim > 2) {
              k = static_cast<int>(std::floor((z(n) - minx_k) / dx_k) + kb.s);
            }

            if (i >= ib.s && i <= ib.e && j >= jb.s && j <= jb.e && k >= kb.s &&
                k <= kb.e) {
              Kokkos::atomic_add(&particle_dep(k, j, i), weight(n));
            }
          }
        });
  } else if (deposition_method == DepositionMethod::per_cell) {
    pmb->par_for(
        PARTHENON_AUTO_LABEL, kb.s, kb.e, jb.s, jb.e, ib.s, ib.e,
        KOKKOS_LAMBDA(const int k, const int j, const int i) {
          particle_dep(k, j, i) = 0.;
          for (int n = 0; n < swarm_d.GetParticleCountPerCell(k, j, i); n++) {
            const int idx = swarm_d.GetFullIndex(k, j, i, n);
            particle_dep(k, j, i) += weight(idx);
          }
        });
  }

  return TaskStatus::complete;
}

TaskStatus CreateSomeParticles(MeshBlock *pmb, const double t0) {
  PARTHENON_INSTRUMENT

  auto pkg = pmb->packages.Get("particles_package");
  auto swarm = pmb->meshblock_data.Get()->GetSwarmData().Get()->Get("my_particles");
  auto rng_pool = pkg->Param<RNGPool>("rng_pool");
  auto num_particles = pkg->Param<int>("num_particles");
  auto vel = pkg->Param<Real>("particle_speed");
  const auto orbiting_particles = pkg->Param<bool>("orbiting_particles");

  // Create new particles and get accessor
  auto newParticlesContext = swarm->AddEmptyParticles(num_particles);

  // Meshblock geometry
  const IndexRange &ib = pmb->cellbounds.GetBoundsI(IndexDomain::interior);
  const IndexRange &jb = pmb->cellbounds.GetBoundsJ(IndexDomain::interior);
  const IndexRange &kb = pmb->cellbounds.GetBoundsK(IndexDomain::interior);
  const int &nx_i = pmb->cellbounds.ncellsi(IndexDomain::interior);
  const int &nx_j = pmb->cellbounds.ncellsj(IndexDomain::interior);
  const int &nx_k = pmb->cellbounds.ncellsk(IndexDomain::interior);
  const Real &dx_i = pmb->coords.Dxf<1>(pmb->cellbounds.is(IndexDomain::interior));
  const Real &dx_j = pmb->coords.Dxf<2>(pmb->cellbounds.js(IndexDomain::interior));
  const Real &dx_k = pmb->coords.Dxf<3>(pmb->cellbounds.ks(IndexDomain::interior));
  const Real &minx_i = pmb->coords.Xf<1>(ib.s);
  const Real &minx_j = pmb->coords.Xf<2>(jb.s);
  const Real &minx_k = pmb->coords.Xf<3>(kb.s);

  auto &t = swarm->Get<Real>("t").Get();
  auto &x = swarm->Get<Real>(swarm_position::x::name()).Get();
  auto &y = swarm->Get<Real>(swarm_position::y::name()).Get();
  auto &z = swarm->Get<Real>(swarm_position::z::name()).Get();
  auto &v = swarm->Get<Real>("v").Get();
  auto &weight = swarm->Get<Real>("weight").Get();

  auto swarm_d = swarm->GetDeviceContext();

  if (orbiting_particles) {
    pmb->par_for(
        PARTHENON_AUTO_LABEL, 0, newParticlesContext.GetNewParticlesMaxIndex(),
        KOKKOS_LAMBDA(const int new_n) {
          const int n = newParticlesContext.GetNewParticleIndex(new_n);
          auto rng_gen = rng_pool.get_state();

          // Randomly sample in space in this meshblock while staying within 0.5 of
          // origin
          Real r;
          do {
            x(n) = minx_i + nx_i * dx_i * rng_gen.drand();
            y(n) = minx_j + nx_j * dx_j * rng_gen.drand();
            z(n) = minx_k + nx_k * dx_k * rng_gen.drand();
            r = sqrt(x(n) * x(n) + y(n) * y(n) + z(n) * z(n));
          } while (r > 0.5);

          // Randomly sample direction perpendicular to origin
          Real theta = acos(2. * rng_gen.drand() - 1.);
          Real phi = 2. * M_PI * rng_gen.drand();
          v(0, n) = sin(theta) * cos(phi);
          v(1, n) = sin(theta) * sin(phi);
          v(2, n) = cos(theta);
          // Project v onto plane normal to sphere
          Real vdN = v(0, n) * x(n) + v(1, n) * y(n) + v(2, n) * z(n);
          Real NdN = r * r;
          v(0, n) = v(0, n) - vdN / NdN * x(n);
          v(1, n) = v(1, n) - vdN / NdN * y(n);
          v(2, n) = v(2, n) - vdN / NdN * z(n);

          // Normalize
          Real v_tmp = sqrt(v(0, n) * v(0, n) + v(1, n) * v(1, n) + v(2, n) * v(2, n));
          PARTHENON_DEBUG_REQUIRE(v_tmp > 0., "Speed must be > 0!");
          for (int ii = 0; ii < 3; ii++) {
            v(ii, n) *= vel / v_tmp;
          }

          // Create particles at the beginning of the timestep
          t(n) = t0;

          weight(n) = 1.0;

          rng_pool.free_state(rng_gen);
        });
  } else {
    pmb->par_for(
        PARTHENON_AUTO_LABEL, 0, newParticlesContext.GetNewParticlesMaxIndex(),
        KOKKOS_LAMBDA(const int new_n) {
          const int n = newParticlesContext.GetNewParticleIndex(new_n);
          auto rng_gen = rng_pool.get_state();

          // Randomly sample in space in this meshblock
          x(n) = minx_i + nx_i * dx_i * rng_gen.drand();
          y(n) = minx_j + nx_j * dx_j * rng_gen.drand();
          z(n) = minx_k + nx_k * dx_k * rng_gen.drand();

          // Randomly sample direction on the unit sphere, fixing speed
          Real theta = acos(2. * rng_gen.drand() - 1.);
          Real phi = 2. * M_PI * rng_gen.drand();
          v(0, n) = vel * sin(theta) * cos(phi);
          v(1, n) = vel * sin(theta) * sin(phi);
          v(2, n) = vel * cos(theta);

          // Create particles at the beginning of the timestep
          t(n) = t0;

          weight(n) = 1.0;

          rng_pool.free_state(rng_gen);
        });
  }

  return TaskStatus::complete;
}

TaskStatus TransportParticles(MeshBlock *pmb, const StagedIntegrator *integrator,
                              const double t0) {
  PARTHENON_INSTRUMENT

  auto swarm = pmb->meshblock_data.Get()->GetSwarmData().Get()->Get("my_particles");
  auto pkg = pmb->packages.Get("particles_package");
  const auto orbiting_particles = pkg->Param<bool>("orbiting_particles");

  int max_active_index = swarm->GetMaxActiveIndex();

  Real dt = integrator->dt;

  auto &t = swarm->Get<Real>("t").Get();
  auto &x = swarm->Get<Real>(swarm_position::x::name()).Get();
  auto &y = swarm->Get<Real>(swarm_position::y::name()).Get();
  auto &z = swarm->Get<Real>(swarm_position::z::name()).Get();
  auto &v = swarm->Get<Real>("v").Get();

  const Real &dx_i = pmb->coords.Dxf<1>(pmb->cellbounds.is(IndexDomain::interior));
  const Real &dx_j = pmb->coords.Dxf<2>(pmb->cellbounds.js(IndexDomain::interior));
  const Real &dx_k = pmb->coords.Dxf<3>(pmb->cellbounds.ks(IndexDomain::interior));
  const Real &dx_push = std::min<Real>(dx_i, std::min<Real>(dx_j, dx_k));

  const IndexRange &ib = pmb->cellbounds.GetBoundsI(IndexDomain::interior);
  const IndexRange &jb = pmb->cellbounds.GetBoundsJ(IndexDomain::interior);
  const IndexRange &kb = pmb->cellbounds.GetBoundsK(IndexDomain::interior);

  const Real &x_min = pmb->coords.Xf<1>(ib.s);
  const Real &y_min = pmb->coords.Xf<2>(jb.s);
  const Real &z_min = pmb->coords.Xf<3>(kb.s);
  const Real &x_max = pmb->coords.Xf<1>(ib.e + 1);
  const Real &y_max = pmb->coords.Xf<2>(jb.e + 1);
  const Real &z_max = pmb->coords.Xf<3>(kb.e + 1);

  auto swarm_d = swarm->GetDeviceContext();

  // Simple particle push: push particles half the smallest zone width until they have
  // traveled one integrator timestep's worth of time. Particles orbit the origin.
  if (orbiting_particles) {
    // Particles orbit the origin
    pmb->par_for(
        PARTHENON_AUTO_LABEL, 0, max_active_index, KOKKOS_LAMBDA(const int n) {
          if (swarm_d.IsActive(n)) {
            Real vel = sqrt(v(0, n) * v(0, n) + v(1, n) * v(1, n) + v(2, n) * v(2, n));
            PARTHENON_DEBUG_REQUIRE(vel > 0., "Speed must be > 0!");
            while (t(n) < t0 + dt) {
              Real dt_cell = dx_push / vel;
              Real dt_end = t0 + dt - t(n);
              Real dt_push = std::min<Real>(dt_cell, dt_end);

              Real r = sqrt(x(n) * x(n) + y(n) * y(n) + z(n) * z(n));

              x(n) += v(0, n) * dt_push;
              y(n) += v(1, n) * dt_push;
              z(n) += v(2, n) * dt_push;
              t(n) += dt_push;

              // Force point back onto spherical shell
              Real r_tmp = sqrt(x(n) * x(n) + y(n) * y(n) + z(n) * z(n));
              PARTHENON_DEBUG_REQUIRE(r_tmp > 0., "r_tmp must be > 0 for division!");
              x(n) *= r / r_tmp;
              y(n) *= r / r_tmp;
              z(n) *= r / r_tmp;

              // Project v onto plane normal to sphere
              Real vdN = v(0, n) * x(n) + v(1, n) * y(n) + v(2, n) * z(n);
              Real NdN = r * r;
              PARTHENON_DEBUG_REQUIRE(NdN > 0., "NdN must be > 0 for division!");
              v(0, n) = v(0, n) - vdN / NdN * x(n);
              v(1, n) = v(1, n) - vdN / NdN * y(n);
              v(2, n) = v(2, n) - vdN / NdN * z(n);

              // Normalize
              Real v_tmp =
                  sqrt(v(0, n) * v(0, n) + v(1, n) * v(1, n) + v(2, n) * v(2, n));
              PARTHENON_DEBUG_REQUIRE(v_tmp > 0., "v_tmp must be > 0 for division!");
              for (int ii = 0; ii < 3; ii++) {
                v(ii, n) *= vel / v_tmp;
              }

              bool on_current_mesh_block = true;
              // This call is required to trigger internal boundary condition machinery
              swarm_d.GetNeighborBlockIndex(n, x(n), y(n), z(n), on_current_mesh_block);

              if (!on_current_mesh_block) {
                // Particle no longer on this block
                break;
              }
            }
          }
        });
  } else {
    // Particles move in straight lines
    pmb->par_for(
        PARTHENON_AUTO_LABEL, 0, max_active_index, KOKKOS_LAMBDA(const int n) {
          if (swarm_d.IsActive(n)) {
            Real vel = sqrt(v(0, n) * v(0, n) + v(1, n) * v(1, n) + v(2, n) * v(2, n));
            PARTHENON_DEBUG_REQUIRE(vel > 0., "vel must be > 0 for division!");
            while (t(n) < t0 + dt) {
              Real dt_cell = dx_push / vel;
              Real dt_end = t0 + dt - t(n);
              Real dt_push = std::min<Real>(dt_cell, dt_end);

              x(n) += v(0, n) * dt_push;
              y(n) += v(1, n) * dt_push;
              z(n) += v(2, n) * dt_push;
              t(n) += dt_push;

              bool on_current_mesh_block = true;
              // This call is required to trigger internal boundary condition machinery
              swarm_d.GetNeighborBlockIndex(n, x(n), y(n), z(n), on_current_mesh_block);

              if (!on_current_mesh_block) {
                // Particle no longer on this block. Can still be communicated to a
                // neighbor block or have boundary conditions applied so transport
                // can continue.
                break;
              }
            }
          }
        });
  }

  return TaskStatus::complete;
}

// Custom step function to allow for looping over MPI-related tasks until complete
TaskListStatus ParticleDriver::Step() {
  TaskListStatus status;
  integrator.dt = tm.dt;

  BlockList_t &blocks = pmesh->block_list;
  auto num_task_lists_executed_independently = blocks.size();

  // Create all the particles that will be created during the step
  status = MakeParticlesCreationTaskCollection().Execute();

  // Loop over repeated MPI calls until every particle is finished. This logic is
  // required because long-distance particle pushes can lead to a large, unpredictable
  // number of MPI sends and receives.
  bool particles_update_done = false;
  while (!particles_update_done) {
    status = MakeParticlesUpdateTaskCollection().Execute();

    particles_update_done = true;
    for (auto &block : blocks) {
      // TODO(BRR) Despite this "my_particles"-specific call, this function feels like it
      // should be generalized
      auto swarm = block->meshblock_data.Get()->GetSwarmData().Get()->Get("my_particles");
      if (!swarm->finished_transport) {
        particles_update_done = false;
      }
    }
  }

  // Use a more traditional task list for predictable post-MPI evaluations.
  status = MakeFinalizationTaskCollection().Execute();

  return status;
}

// TODO(BRR) This should really be in parthenon/src... but it can't just live in Swarm
// because of the loop over blocks
TaskStatus StopCommunicationMesh(const BlockList_t &blocks) {
  PARTHENON_INSTRUMENT

  int num_sent_local = 0;
  for (auto &block : blocks) {
    auto sc = block->meshblock_data.Get()->GetSwarmData().Get();
    auto swarm = sc->Get("my_particles");
    swarm->finished_transport = false;
    num_sent_local += swarm->num_particles_sent_;
  }

  int num_sent_global = num_sent_local; // potentially overwritten by following Allreduce
#ifdef MPI_PARALLEL
  for (auto &block : blocks) {
<<<<<<< HEAD
    auto swarm = block->meshblock_data.Get()->GetSwarmData().Get()->Get("my_particles");
    for (int n = 0; n < block->pbval->nneighbor; n++) {
      NeighborBlock &nb = block->pbval->neighbor[n];
=======
    auto swarm = block->swarm_data.Get()->Get("my_particles");
    for (int n = 0; n < block->neighbors.size(); n++) {
      NeighborBlock &nb = block->neighbors[n];
>>>>>>> 2d177f24
      // TODO(BRR) May want logic like this if we have non-blocking TaskRegions
      // if (nb.snb.rank != Globals::my_rank) {
      //  if (swarm->vbswarm->bd_var_.flag[nb.bufid] != BoundaryStatus::completed) {
      //    printf("[%i] Neighbor %i not complete!\n", Globals::my_rank, n);
      //    //return TaskStatus::incomplete;
      //  }
      //}

      // TODO(BRR) May want to move this logic into a per-cycle initialization call
      if (swarm->vbswarm->bd_var_.flag[nb.bufid] == BoundaryStatus::completed) {
        swarm->vbswarm->bd_var_.req_send[nb.bufid] = MPI_REQUEST_NULL;
      }
    }
  }

  MPI_Allreduce(&num_sent_local, &num_sent_global, 1, MPI_INT, MPI_SUM, MPI_COMM_WORLD);
#endif // MPI_PARALLEL

  if (num_sent_global == 0) {
    for (auto &block : blocks) {
      auto &pmb = block;
      auto sc = pmb->meshblock_data.Get()->GetSwarmData().Get();
      auto swarm = sc->Get("my_particles");
      swarm->finished_transport = true;
    }
  }

  // Reset boundary statuses
  for (auto &block : blocks) {
    auto &pmb = block;
    auto sc = pmb->meshblock_data.Get()->GetSwarmData().Get();
    auto swarm = sc->Get("my_particles");
    for (int n = 0; n < pmb->neighbors.size(); n++) {
      auto &nb = block->neighbors[n];
      swarm->vbswarm->bd_var_.flag[nb.bufid] = BoundaryStatus::waiting;
    }
  }

  return TaskStatus::complete;
}

TaskCollection ParticleDriver::MakeParticlesCreationTaskCollection() const {
  TaskCollection tc;
  TaskID none(0);
  const double t0 = tm.time;
  const BlockList_t &blocks = pmesh->block_list;

  auto num_task_lists_executed_independently = blocks.size();
  TaskRegion &async_region0 = tc.AddRegion(num_task_lists_executed_independently);
  for (int i = 0; i < blocks.size(); i++) {
    auto &pmb = blocks[i];
    auto &tl = async_region0[i];
    auto create_some_particles = tl.AddTask(none, CreateSomeParticles, pmb.get(), t0);
  }

  return tc;
}

TaskCollection ParticleDriver::MakeParticlesUpdateTaskCollection() const {
  TaskCollection tc;
  TaskID none(0);
  const double t0 = tm.time;
  const BlockList_t &blocks = pmesh->block_list;

  auto num_task_lists_executed_independently = blocks.size();

  TaskRegion &async_region0 = tc.AddRegion(num_task_lists_executed_independently);
  for (int i = 0; i < blocks.size(); i++) {
    auto &pmb = blocks[i];

    auto &sc = pmb->meshblock_data.Get()->GetSwarmData().Get();

    auto &tl = async_region0[i];

    auto transport_particles =
        tl.AddTask(none, TransportParticles, pmb.get(), &integrator, t0);

    auto send = tl.AddTask(transport_particles, &SwarmContainer::Send, sc.get(),
                           BoundaryCommSubset::all);
    auto receive =
        tl.AddTask(send, &SwarmContainer::Receive, sc.get(), BoundaryCommSubset::all);
  }

  TaskRegion &sync_region0 = tc.AddRegion(1);
  {
    auto &tl = sync_region0[0];
    auto stop_comm = tl.AddTask(none, StopCommunicationMesh, blocks);
  }

  return tc;
}

TaskCollection ParticleDriver::MakeFinalizationTaskCollection() const {
  TaskCollection tc;
  TaskID none(0);
  BlockList_t &blocks = pmesh->block_list;

  auto num_task_lists_executed_independently = blocks.size();
  TaskRegion &async_region1 = tc.AddRegion(num_task_lists_executed_independently);

  for (int i = 0; i < blocks.size(); i++) {
    auto &pmb = blocks[i];
    auto &sc = pmb->meshblock_data.Get()->GetSwarmData().Get();
    auto &sc1 = pmb->meshblock_data.Get();
    auto &tl = async_region1[i];

    auto destroy_some_particles = tl.AddTask(none, DestroySomeParticles, pmb.get());

    auto sort_particles = tl.AddTask(destroy_some_particles,
                                     SortParticlesIfUsingPerCellDeposition, pmb.get());

    auto deposit_particles = tl.AddTask(sort_particles, DepositParticles, pmb.get());

    // Defragment if swarm memory pool occupancy is 90%
    auto defrag = tl.AddTask(deposit_particles, &SwarmContainer::Defrag, sc.get(), 0.9);

    // estimate next time step
    auto new_dt = tl.AddTask(
        defrag, parthenon::Update::EstimateTimestep<MeshBlockData<Real>>, sc1.get());
  }

  return tc;
}

} // namespace particles_example<|MERGE_RESOLUTION|>--- conflicted
+++ resolved
@@ -528,15 +528,9 @@
   int num_sent_global = num_sent_local; // potentially overwritten by following Allreduce
 #ifdef MPI_PARALLEL
   for (auto &block : blocks) {
-<<<<<<< HEAD
     auto swarm = block->meshblock_data.Get()->GetSwarmData().Get()->Get("my_particles");
-    for (int n = 0; n < block->pbval->nneighbor; n++) {
-      NeighborBlock &nb = block->pbval->neighbor[n];
-=======
-    auto swarm = block->swarm_data.Get()->Get("my_particles");
     for (int n = 0; n < block->neighbors.size(); n++) {
       NeighborBlock &nb = block->neighbors[n];
->>>>>>> 2d177f24
       // TODO(BRR) May want logic like this if we have non-blocking TaskRegions
       // if (nb.snb.rank != Globals::my_rank) {
       //  if (swarm->vbswarm->bd_var_.flag[nb.bufid] != BoundaryStatus::completed) {
