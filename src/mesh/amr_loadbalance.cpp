//========================================================================================
// Parthenon performance portable AMR framework
// Copyright(C) 2020-2023 The Parthenon collaboration
// Licensed under the 3-clause BSD License, see LICENSE file for details
//========================================================================================
// Athena++ astrophysical MHD code
// Copyright(C) 2014 James M. Stone <jmstone@princeton.edu> and other code contributors
// Licensed under the 3-clause BSD License, see LICENSE file for details
//========================================================================================
// (C) (or copyright) 2020-2023. Triad National Security, LLC. All rights reserved.
//
// This program was produced under U.S. Government contract 89233218CNA000001 for Los
// Alamos National Laboratory (LANL), which is operated by Triad National Security, LLC
// for the U.S. Department of Energy/National Nuclear Security Administration. All rights
// in the program are reserved by Triad National Security, LLC, and the U.S. Department
// of Energy/National Nuclear Security Administration. The Government is granted for
// itself and others acting on its behalf a nonexclusive, paid-up, irrevocable worldwide
// license in this material to reproduce, prepare derivative works, distribute copies to
// the public, perform publicly and display publicly, and to permit others to do so.
//========================================================================================
//! \file mesh_amr.cpp
//  \brief implementation of Mesh::AdaptiveMeshRefinement() and related utilities

#include <algorithm>
#include <cstdint>
#include <iostream>
#include <numeric>
#include <sstream>
#include <string>
#include <tuple>

#include "parthenon_mpi.hpp"

#include "bvals/boundary_conditions.hpp"
#include "defs.hpp"
#include "globals.hpp"
#include "interface/update.hpp"
#include "mesh/mesh.hpp"
#include "mesh/mesh_refinement.hpp"
#include "mesh/meshblock.hpp"
#include "mesh/meshblock_tree.hpp"
#include "parthenon_arrays.hpp"
#include "utils/buffer_utils.hpp"
#include "utils/error_checking.hpp"

namespace parthenon {

#ifdef MPI_PARALLEL
//----------------------------------------------------------------------------------------
//! \fn int CreateAMRMPITag(int lid, int ox1, int ox2, int ox3)
//  \brief calculate an MPI tag for AMR block transfer
// tag = local id of destination (remaining bits) + ox1(1 bit) + ox2(1 bit) + ox3(1 bit)
//       + physics(5 bits)

// See comments on BoundaryBase::CreateBvalsMPITag()

int CreateAMRMPITag(int lid, int ox1, int ox2, int ox3) {
  // the trailing zero is used as "id" to indicate an AMR related tag
  return (lid << 8) | (ox1 << 7) | (ox2 << 6) | (ox3 << 5) | 0;
}

MPI_Request SendCoarseToFine(int lid_recv, int dest_rank, const LogicalLocation &fine_loc,
                             Variable<Real> *var, Mesh *pmesh) {
  MPI_Request req;
  MPI_Comm comm = pmesh->GetMPIComm(var->label());
  const int ox1 = ((fine_loc.lx1 & 1LL) == 1LL);
  const int ox2 = ((fine_loc.lx2 & 1LL) == 1LL);
  const int ox3 = ((fine_loc.lx3 & 1LL) == 1LL);
  int tag = CreateAMRMPITag(lid_recv, ox1, ox2, ox3);
  if (var->IsAllocated()) {
    PARTHENON_MPI_CHECK(MPI_Isend(var->data.data(), var->data.size(), MPI_PARTHENON_REAL,
                                  dest_rank, tag, comm, &req));
  } else {
    PARTHENON_MPI_CHECK(
        MPI_Isend(var->data.data(), 0, MPI_PARTHENON_REAL, dest_rank, tag, comm, &req));
  }
  return req;
}
#endif

bool TryRecvCoarseToFine(int lid_recv, int send_rank, const LogicalLocation &fine_loc,
                         Variable<Real> *var_in, Variable<Real> *var, MeshBlock *pmb,
                         Mesh *pmesh) {
  // TODO(LFR): Set the index ranges appropriately for general topological element
  // variables
  static const IndexRange ib = pmb->c_cellbounds.GetBoundsI(IndexDomain::entire);
  static const IndexRange jb = pmb->c_cellbounds.GetBoundsJ(IndexDomain::entire);
  static const IndexRange kb = pmb->c_cellbounds.GetBoundsK(IndexDomain::entire);

  static const IndexRange ib_int = pmb->cellbounds.GetBoundsI(IndexDomain::interior);
  static const IndexRange jb_int = pmb->cellbounds.GetBoundsJ(IndexDomain::interior);
  static const IndexRange kb_int = pmb->cellbounds.GetBoundsK(IndexDomain::interior);

  const int ox1 = ((fine_loc.lx1 & 1LL) == 1LL);
  const int ox2 = ((fine_loc.lx2 & 1LL) == 1LL);
  const int ox3 = ((fine_loc.lx3 & 1LL) == 1LL);

  int test = 1;
#ifdef MPI_PARALLEL
  MPI_Comm comm = pmesh->GetMPIComm(var->label());
  int tag = CreateAMRMPITag(lid_recv, ox1, ox2, ox3);
  MPI_Status status;
  PARTHENON_MPI_CHECK(MPI_Iprobe(send_rank, tag, comm, &test, &status));
#endif
  if (test) {
    int size = var_in->IsAllocated();
#ifdef MPI_PARALLEL
    PARTHENON_MPI_CHECK(MPI_Get_count(&status, MPI_PARTHENON_REAL, &size));
#endif
    if (size > 0) {
      if (!pmb->IsAllocated(var->label())) pmb->AllocateSparse(var->label());
      auto fb = var_in->data;
#ifdef MPI_PARALLEL
      PARTHENON_MPI_CHECK(MPI_Recv(var->data.data(), var->data.size(), MPI_PARTHENON_REAL,
                                   send_rank, tag, comm, MPI_STATUS_IGNORE));
      fb = var->data;
#endif
      const int ks = (ox3 == 0) ? 0 : (kb_int.e - kb_int.s + 1) / 2;
      const int js = (ox2 == 0) ? 0 : (jb_int.e - jb_int.s + 1) / 2;
      const int is = (ox1 == 0) ? 0 : (ib_int.e - ib_int.s + 1) / 2;
      auto cb = var->coarse_s;
      const int nt = fb.GetDim(6) - 1;
      const int nu = fb.GetDim(5) - 1;
      const int nv = fb.GetDim(4) - 1;
      parthenon::par_for(
          DEFAULT_LOOP_PATTERN, "ReceiveCoarseToFineAMR", DevExecSpace(), 0, nt, 0, nu, 0,
          nv, kb.s, kb.e, jb.s, jb.e, ib.s, ib.e,
          KOKKOS_LAMBDA(const int t, const int u, const int v, const int k, const int j,
                        const int i) {
            cb(t, u, v, k, j, i) = fb(t, u, v, k + ks, j + js, i + is);
          });
    } else {
      if (pmb->IsAllocated(var->label())) pmb->DeallocateSparse(var->label());
#ifdef MPI_PARALLEL
      PARTHENON_MPI_CHECK(MPI_Recv(var->data.data(), 0, MPI_PARTHENON_REAL, send_rank,
                                   tag, comm, MPI_STATUS_IGNORE));
#endif
    }
  }

  return test;
}

#ifdef MPI_PARALLEL
MPI_Request SendFineToCoarse(int lid_recv, int dest_rank, const LogicalLocation &fine_loc,
                             Variable<Real> *var, Mesh *pmesh) {
  MPI_Request req;
  MPI_Comm comm = pmesh->GetMPIComm(var->label());
  const int ox1 = ((fine_loc.lx1 & 1LL) == 1LL);
  const int ox2 = ((fine_loc.lx2 & 1LL) == 1LL);
  const int ox3 = ((fine_loc.lx3 & 1LL) == 1LL);
  int tag = CreateAMRMPITag(lid_recv, ox1, ox2, ox3);
  if (var->IsAllocated()) {
    PARTHENON_MPI_CHECK(MPI_Isend(var->coarse_s.data(), var->coarse_s.size(),
                                  MPI_PARTHENON_REAL, dest_rank, tag, comm, &req));
  } else {
    PARTHENON_MPI_CHECK(MPI_Isend(var->coarse_s.data(), 0, MPI_PARTHENON_REAL, dest_rank,
                                  tag, comm, &req));
  }
  return req;
}
#endif

bool TryRecvFineToCoarse(int lid_recv, int send_rank, const LogicalLocation &fine_loc,
                         Variable<Real> *var_in, Variable<Real> *var, MeshBlock *pmb,
                         Mesh *pmesh) {
  // TODO(LFR): Set the index ranges appropriately for general topological element
  // variables
  static const IndexRange ib = pmb->c_cellbounds.GetBoundsI(IndexDomain::interior);
  static const IndexRange jb = pmb->c_cellbounds.GetBoundsJ(IndexDomain::interior);
  static const IndexRange kb = pmb->c_cellbounds.GetBoundsK(IndexDomain::interior);

  const int ox1 = ((fine_loc.lx1 & 1LL) == 1LL);
  const int ox2 = ((fine_loc.lx2 & 1LL) == 1LL);
  const int ox3 = ((fine_loc.lx3 & 1LL) == 1LL);

  const int ks = (ox3 == 0) ? 0 : (kb.e - kb.s + 1);
  const int js = (ox2 == 0) ? 0 : (jb.e - jb.s + 1);
  const int is = (ox1 == 0) ? 0 : (ib.e - ib.s + 1);

  int test = 1;
#ifdef MPI_PARALLEL
  MPI_Comm comm = pmesh->GetMPIComm(var->label());
  int tag = CreateAMRMPITag(lid_recv, ox1, ox2, ox3);
  MPI_Status status;
  PARTHENON_MPI_CHECK(MPI_Iprobe(send_rank, tag, comm, &test, &status));
#endif
  if (test) {
    int size = var_in->IsAllocated();
#ifdef MPI_PARALLEL
    PARTHENON_MPI_CHECK(MPI_Get_count(&status, MPI_PARTHENON_REAL, &size));
#endif
    if (size > 0) {
      if (!pmb->IsAllocated(var->label())) pmb->AllocateSparse(var->label());
      auto cb = var_in->coarse_s;
#ifdef MPI_PARALLEL
      // This has to be an MPI_Recv w/o buffering
      PARTHENON_MPI_CHECK(MPI_Recv(var->coarse_s.data(), var->coarse_s.size(),
                                   MPI_PARTHENON_REAL, send_rank, tag, comm,
                                   MPI_STATUS_IGNORE));
      cb = var->coarse_s;
#endif
      auto fb = var->data;
      const int nt = fb.GetDim(6) - 1;
      const int nu = fb.GetDim(5) - 1;
      const int nv = fb.GetDim(4) - 1;
      parthenon::par_for(
          DEFAULT_LOOP_PATTERN, "ReceiveFineToCoarseAMR", DevExecSpace(), 0, nt, 0, nu, 0,
          nv, kb.s, kb.e, jb.s, jb.e, ib.s, ib.e,
          KOKKOS_LAMBDA(const int t, const int u, const int v, const int k, const int j,
                        const int i) {
            fb(t, u, v, k + ks, j + js, i + is) = cb(t, u, v, k, j, i);
          });
      // We have to block here w/o buffering so that the write is guaranteed to be
      // finished before another fine block that is restricted to a sub-region of
      // this coarse block makes an MPI call and overwrites the coarse buffer.
      Kokkos::fence();
    } else {
#ifdef MPI_PARALLEL
      PARTHENON_MPI_CHECK(MPI_Recv(var->data.data(), 0, MPI_PARTHENON_REAL, send_rank,
                                   tag, comm, MPI_STATUS_IGNORE));
#endif
    }
  }

  return test;
}

#ifdef MPI_PARALLEL
MPI_Request SendSameToSame(int lid_recv, int dest_rank, Variable<Real> *var,
                           MeshBlock *pmb, Mesh *pmesh) {
  MPI_Request req;
  MPI_Comm comm = pmesh->GetMPIComm(var->label());
  int tag = CreateAMRMPITag(lid_recv, 0, 0, 0);
  if (var->IsAllocated()) {
    // Metadata about this field also needs to be copied from this rank to the
    // receiving rank (namely the dereference count and the dealloc_count). Not
    // doing this can cause some subtle differences between runs of the same
    // problem on different numbers of ranks. Rather than send individual messages,
    // we just package these in the first two ghost zones of the block. This is ok
    // because the AMR communication is only required to communicate the interior
    // zones. The ghosts are communicated to prevent the need to allocate buffers,
    // but the data in them is not required to be valid. This requires that we have
    // at least two ghost zones.
    PARTHENON_REQUIRE(
        Globals::nghost > 1,
        "AMR SameToSame communication requires blocks to have at least two ghost zones");
    auto counter_subview = Kokkos::subview(var->data, std::make_pair(0, 2));
    auto counter_subview_h = Kokkos::create_mirror_view(HostMemSpace(), counter_subview);
    counter_subview_h(0) = pmb->pmr->DereferenceCount();
    counter_subview_h(1) = var->dealloc_count;
    Kokkos::deep_copy(counter_subview, counter_subview_h);

    PARTHENON_MPI_CHECK(MPI_Isend(var->data.data(), var->data.size(), MPI_PARTHENON_REAL,
                                  dest_rank, tag, comm, &req));
  } else {
    var->com_state[0] = pmb->pmr->DereferenceCount();
    var->com_state[1] = var->dealloc_count;
    PARTHENON_MPI_CHECK(
        MPI_Isend(var->com_state, 2, MPI_INT, dest_rank, tag, comm, &req));
  }
  return req;
}

bool TryRecvSameToSame(int lid_recv, int send_rank, Variable<Real> *var, MeshBlock *pmb,
                       Mesh *pmesh) {
  MPI_Comm comm = pmesh->GetMPIComm(var->label());
  int tag = CreateAMRMPITag(lid_recv, 0, 0, 0);

  int test;
  MPI_Status status;
  PARTHENON_MPI_CHECK(MPI_Iprobe(send_rank, tag, comm, &test, &status));
  if (test) {
    int size;
    PARTHENON_MPI_CHECK(MPI_Get_count(&status, MPI_PARTHENON_REAL, &size));
    if (size > 2) {
      if (!pmb->IsAllocated(var->label())) pmb->AllocateSparse(var->label());
      PARTHENON_MPI_CHECK(MPI_Recv(var->data.data(), var->data.size(), MPI_PARTHENON_REAL,
                                   send_rank, tag, comm, MPI_STATUS_IGNORE));
      auto counter_subview = Kokkos::subview(var->data, std::make_pair(0, 2));
      auto counter_subview_h =
          Kokkos::create_mirror_view_and_copy(HostMemSpace(), counter_subview);
      pmb->pmr->DereferenceCount() = counter_subview_h(0);
      var->dealloc_count = counter_subview_h(1);
    } else {
      if (pmb->IsAllocated(var->label())) pmb->DeallocateSparse(var->label());
      PARTHENON_MPI_CHECK(
          MPI_Recv(var->com_state, 2, MPI_INT, send_rank, tag, comm, MPI_STATUS_IGNORE));
      pmb->pmr->DereferenceCount() = var->com_state[0];
      var->dealloc_count = var->com_state[1];
    }
  }
  return test;
}
#endif

//----------------------------------------------------------------------------------------
// \!fn void Mesh::LoadBalancingAndAdaptiveMeshRefinement(ParameterInput *pin)
// \brief Main function for adaptive mesh refinement

void Mesh::LoadBalancingAndAdaptiveMeshRefinement(ParameterInput *pin,
                                                  ApplicationInput *app_in) {
  Kokkos::Profiling::pushRegion("LoadBalancingAndAdaptiveMeshRefinement");
  int nnew = 0, ndel = 0;

  if (adaptive) {
    UpdateMeshBlockTree(nnew, ndel);
    nbnew += nnew;
    nbdel += ndel;
  }

  lb_flag_ |= lb_automatic_;

  UpdateCostList();

  modified = false;
  if (nnew != 0 || ndel != 0) { // at least one (de)refinement happened
    GatherCostListAndCheckBalance();
    RedistributeAndRefineMeshBlocks(pin, app_in, nbtotal + nnew - ndel);
    modified = true;
  } else if (lb_flag_ && step_since_lb >= lb_interval_) {
    if (!GatherCostListAndCheckBalance()) { // load imbalance detected
      RedistributeAndRefineMeshBlocks(pin, app_in, nbtotal);
      modified = true;
    }
    lb_flag_ = false;
  }
  Kokkos::Profiling::popRegion(); // LoadBalancingAndAdaptiveMeshRefinement
}

// Private routines
namespace {
/**
 * @brief This routine assigns blocks to ranks by attempting to place index-contiguous
 * blocks of equal total cost on each rank.
 *
 * @param costlist (Input) A map of global block ID to a relative weight.
 * @param ranklist (Output) A map of global block ID to ranks.
 */
void AssignBlocks(std::vector<double> const &costlist, std::vector<int> &ranklist) {
  ranklist.resize(costlist.size());

  double const total_cost = std::accumulate(costlist.begin(), costlist.end(), 0.0);

  int rank = (Globals::nranks)-1;
  double target_cost = total_cost / Globals::nranks;
  double my_cost = 0.0;
  double remaining_cost = total_cost;
  // create rank list from the end: the master MPI rank should have less load
  for (int block_id = costlist.size() - 1; block_id >= 0; block_id--) {
    if (target_cost == 0.0) {
      std::stringstream msg;
      msg << "### FATAL ERROR in CalculateLoadBalance" << std::endl
          << "There is at least one process which has no MeshBlock" << std::endl
          << "Decrease the number of processes or use smaller MeshBlocks." << std::endl;
      PARTHENON_FAIL(msg);
    }
    my_cost += costlist[block_id];
    ranklist[block_id] = rank;
    if (my_cost >= target_cost && rank > 0) {
      rank--;
      remaining_cost -= my_cost;
      my_cost = 0.0;
      target_cost = remaining_cost / (rank + 1);
    }
  }
}

void UpdateBlockList(std::vector<int> const &ranklist, std::vector<int> &nslist,
                     std::vector<int> &nblist) {
  nslist.resize(Globals::nranks);
  nblist.resize(Globals::nranks);

  nslist[0] = 0;
  int rank = 0;
  for (int block_id = 1; block_id < ranklist.size(); block_id++) {
    if (ranklist[block_id] != ranklist[block_id - 1]) {
      nblist[rank] = block_id - nslist[rank];
      nslist[++rank] = block_id;
    }
  }
  nblist[rank] = ranklist.size() - nslist[rank];
}
} // namespace

//----------------------------------------------------------------------------------------
// \brief Calculate distribution of MeshBlocks based on the cost list
void Mesh::CalculateLoadBalance(std::vector<double> const &costlist,
                                std::vector<int> &ranklist, std::vector<int> &nslist,
                                std::vector<int> &nblist) {
  Kokkos::Profiling::pushRegion("CalculateLoadBalance");
  auto const total_blocks = costlist.size();

  using it = std::vector<double>::const_iterator;
  std::pair<it, it> const min_max = std::minmax_element(costlist.begin(), costlist.end());

  double const mincost = min_max.first == costlist.begin() ? 0.0 : *min_max.first;
  double const maxcost = min_max.second == costlist.begin() ? 0.0 : *min_max.second;

  // Assigns blocks to ranks on a rougly cost-equal basis.
  AssignBlocks(costlist, ranklist);

  // Updates nslist with the ID of the starting block on each rank and the count of blocks
  // on each rank.
  UpdateBlockList(ranklist, nslist, nblist);

#ifdef MPI_PARALLEL
  if (total_blocks % (Globals::nranks) != 0 && !adaptive && !lb_flag_ &&
      maxcost == mincost && Globals::my_rank == 0) {
    std::cout << "### Warning in CalculateLoadBalance" << std::endl
              << "The number of MeshBlocks cannot be divided evenly. "
              << "This will result in poor load balancing." << std::endl;
  }
#endif
  if (Globals::nranks > total_blocks) {
    if (!adaptive) {
      // mesh is refined statically, treat this an as error (all ranks need to
      // participate)
      std::stringstream msg;
      msg << "### FATAL ERROR in CalculateLoadBalance" << std::endl
          << "There are fewer MeshBlocks than OpenMP threads on each MPI rank"
          << std::endl
          << "Decrease the number of threads or use more MeshBlocks." << std::endl;
      PARTHENON_FAIL(msg);
    } else if (Globals::my_rank == 0) {
      // we have AMR, print warning only on Rank 0
      std::cout << "### WARNING in CalculateLoadBalance" << std::endl
                << "There are fewer MeshBlocks than OpenMP threads on each MPI rank"
                << std::endl
                << "This is likely fine if the number of meshblocks is expected to grow "
                   "during the "
                   "simulations. Otherwise, it might be worthwhile to decrease the "
                   "number of threads or "
                   "use more meshblocks."
                << std::endl;
    }
  }
  Kokkos::Profiling::popRegion(); // CalculateLoadBalance
}

//----------------------------------------------------------------------------------------
// \!fn void Mesh::ResetLoadBalanceVariables()
// \brief reset counters and flags for load balancing

void Mesh::ResetLoadBalanceVariables() {
  if (lb_automatic_) {
    for (auto &pmb : block_list) {
      costlist[pmb->gid] = TINY_NUMBER;
      pmb->ResetTimeMeasurement();
    }
  }
  lb_flag_ = false;
  step_since_lb = 0;
}

//----------------------------------------------------------------------------------------
// \!fn void Mesh::UpdateCostList()
// \brief update the cost list

void Mesh::UpdateCostList() {
  if (lb_automatic_) {
    double w = static_cast<double>(lb_interval_ - 1) / static_cast<double>(lb_interval_);
    for (auto &pmb : block_list) {
      costlist[pmb->gid] = costlist[pmb->gid] * w + pmb->cost_;
    }
  } else if (lb_flag_) {
    for (auto &pmb : block_list) {
      costlist[pmb->gid] = pmb->cost_;
    }
  }
}

//----------------------------------------------------------------------------------------
// \!fn void Mesh::UpdateMeshBlockTree(int &nnew, int &ndel)
// \brief collect refinement flags and manipulate the MeshBlockTree

void Mesh::UpdateMeshBlockTree(int &nnew, int &ndel) {
  Kokkos::Profiling::pushRegion("UpdateMeshBlockTree");
  // compute nleaf= number of leaf MeshBlocks per refined block
  int nleaf = 2;
  if (mesh_size.nx2 > 1) nleaf = 4;
  if (mesh_size.nx3 > 1) nleaf = 8;

  // collect refinement flags from all the meshblocks
  // count the number of the blocks to be (de)refined
  nref[Globals::my_rank] = 0;
  nderef[Globals::my_rank] = 0;
  for (auto const &pmb : block_list) {
    if (pmb->pmr->refine_flag_ == 1) nref[Globals::my_rank]++;
    if (pmb->pmr->refine_flag_ == -1) nderef[Globals::my_rank]++;
  }
#ifdef MPI_PARALLEL
  PARTHENON_MPI_CHECK(
      MPI_Allgather(MPI_IN_PLACE, 1, MPI_INT, nref.data(), 1, MPI_INT, MPI_COMM_WORLD));
  PARTHENON_MPI_CHECK(
      MPI_Allgather(MPI_IN_PLACE, 1, MPI_INT, nderef.data(), 1, MPI_INT, MPI_COMM_WORLD));
#endif

  // count the number of the blocks to be (de)refined and displacement
  int tnref = 0, tnderef = 0;
  for (int n = 0; n < Globals::nranks; n++) {
    tnref += nref[n];
    tnderef += nderef[n];
  }
  if (tnref == 0 && tnderef < nleaf) { // nothing to do
    Kokkos::Profiling::popRegion();    // UpdateMeshBlockTree
    return;
  }

  int rd = 0, dd = 0;
  for (int n = 0; n < Globals::nranks; n++) {
    rdisp[n] = rd;
    ddisp[n] = dd;
    // technically could overflow, since sizeof() operator returns
    // std::size_t = long unsigned int > int
    // on many platforms (LP64). However, these are used below in MPI calls for
    // integer arguments (recvcounts, displs). MPI does not support > 64-bit count ranges
    bnref[n] = static_cast<int>(nref[n] * sizeof(LogicalLocation));
    bnderef[n] = static_cast<int>(nderef[n] * sizeof(LogicalLocation));
    brdisp[n] = static_cast<int>(rd * sizeof(LogicalLocation));
    bddisp[n] = static_cast<int>(dd * sizeof(LogicalLocation));
    rd += nref[n];
    dd += nderef[n];
  }

  // allocate memory for the location arrays
  LogicalLocation *lref{}, *lderef{}, *clderef{};
  if (tnref > 0) lref = new LogicalLocation[tnref];
  if (tnderef >= nleaf) {
    lderef = new LogicalLocation[tnderef];
    clderef = new LogicalLocation[tnderef / nleaf];
  }

  // collect the locations and costs
  int iref = rdisp[Globals::my_rank], ideref = ddisp[Globals::my_rank];
  for (auto const &pmb : block_list) {
    if (pmb->pmr->refine_flag_ == 1) lref[iref++] = pmb->loc;
    if (pmb->pmr->refine_flag_ == -1 && tnderef >= nleaf) lderef[ideref++] = pmb->loc;
  }
#ifdef MPI_PARALLEL
  if (tnref > 0) {
    PARTHENON_MPI_CHECK(MPI_Allgatherv(MPI_IN_PLACE, bnref[Globals::my_rank], MPI_BYTE,
                                       lref, bnref.data(), brdisp.data(), MPI_BYTE,
                                       MPI_COMM_WORLD));
  }
  if (tnderef >= nleaf) {
    PARTHENON_MPI_CHECK(MPI_Allgatherv(MPI_IN_PLACE, bnderef[Globals::my_rank], MPI_BYTE,
                                       lderef, bnderef.data(), bddisp.data(), MPI_BYTE,
                                       MPI_COMM_WORLD));
  }
#endif

  // calculate the list of the newly derefined blocks
  int ctnd = 0;
  if (tnderef >= nleaf) {
    int lk = 0, lj = 0;
    if (mesh_size.nx2 > 1) lj = 1;
    if (mesh_size.nx3 > 1) lk = 1;
    for (int n = 0; n < tnderef; n++) {
      if ((lderef[n].lx1() & 1LL) == 0LL && (lderef[n].lx2() & 1LL) == 0LL &&
          (lderef[n].lx3() & 1LL) == 0LL) {
        int r = n, rr = 0;
        for (std::int64_t k = 0; k <= lk; k++) {
          for (std::int64_t j = 0; j <= lj; j++) {
            for (std::int64_t i = 0; i <= 1; i++) {
              if (r < tnderef) {
                if ((lderef[n].lx1() + i) == lderef[r].lx1() &&
                    (lderef[n].lx2() + j) == lderef[r].lx2() &&
                    (lderef[n].lx3() + k) == lderef[r].lx3() &&
                    lderef[n].level() == lderef[r].level())
                  rr++;
                r++;
              }
            }
          }
        }
        if (rr == nleaf) {
          clderef[ctnd] = lderef[n].GetParent();
          ctnd++;
        }
      }
    }
  }
  // sort the lists by level
  if (ctnd > 1) std::sort(clderef, &(clderef[ctnd - 1]), LogicalLocation::Greater);

  if (tnderef >= nleaf) delete[] lderef;

  // Now the lists of the blocks to be refined and derefined are completed
  // Start tree manipulation
  // Step 1. perform refinement
  for (int n = 0; n < tnref; n++) {
    MeshBlockTree *bt = tree.FindMeshBlock(lref[n]);
    bt->Refine(nnew);
  }
  if (tnref != 0) delete[] lref;

  // Step 2. perform derefinement
  for (int n = 0; n < ctnd; n++) {
    MeshBlockTree *bt = tree.FindMeshBlock(clderef[n]);
    bt->Derefine(ndel);
  }
  if (tnderef >= nleaf) delete[] clderef;

  Kokkos::Profiling::popRegion(); // UpdateMeshBlockTree
}

//----------------------------------------------------------------------------------------
// \!fn bool Mesh::GatherCostListAndCheckBalance()
// \brief collect the cost from MeshBlocks and check the load balance

bool Mesh::GatherCostListAndCheckBalance() {
  if (lb_manual_ || lb_automatic_) {
#ifdef MPI_PARALLEL
    PARTHENON_MPI_CHECK(MPI_Allgatherv(MPI_IN_PLACE, nblist[Globals::my_rank], MPI_DOUBLE,
                                       costlist.data(), nblist.data(), nslist.data(),
                                       MPI_DOUBLE, MPI_COMM_WORLD));
#endif
    double maxcost = 0.0, avecost = 0.0;
    for (int rank = 0; rank < Globals::nranks; rank++) {
      double rcost = 0.0;
      int ns = nslist[rank];
      int ne = ns + nblist[rank];
      for (int n = ns; n < ne; ++n)
        rcost += costlist[n];
      maxcost = std::max(maxcost, rcost);
      avecost += rcost;
    }
    avecost /= Globals::nranks;

    if (adaptive)
      lb_tolerance_ =
          2.0 * static_cast<double>(Globals::nranks) / static_cast<double>(nbtotal);

    if (maxcost > (1.0 + lb_tolerance_) * avecost) return false;
  }
  return true;
}

//----------------------------------------------------------------------------------------
// \!fn void Mesh::RedistributeAndRefineMeshBlocks(ParameterInput *pin, int ntot)
// \brief redistribute MeshBlocks according to the new load balance

void Mesh::RedistributeAndRefineMeshBlocks(ParameterInput *pin, ApplicationInput *app_in,
                                           int ntot) {
  Kokkos::Profiling::pushRegion("RedistributeAndRefineMeshBlocks");
  // kill any cached packs
  mesh_data.PurgeNonBase();
  mesh_data.Get()->ClearCaches();

  // compute nleaf= number of leaf MeshBlocks per refined block
  int nleaf = 2;
  if (mesh_size.nx2 > 1) nleaf = 4;
  if (mesh_size.nx3 > 1) nleaf = 8;

  // construct new lists
  Kokkos::Profiling::pushRegion("Construct new list");
  std::vector<LogicalLocation> newloc(ntot);
  std::vector<int> newrank(ntot);
  std::vector<double> newcost(ntot);
  std::vector<int> newtoold(ntot);
  std::vector<int> oldtonew(nbtotal);

  int nbtold = nbtotal;
  tree.GetMeshBlockList(newloc.data(), newtoold.data(), nbtotal);

  // create a list mapping the previous gid to the current one
  oldtonew[0] = 0;
  int mb_idx = 1;
  for (int n = 1; n < ntot; n++) {
    if (newtoold[n] == newtoold[n - 1] + 1) { // normal
      oldtonew[mb_idx++] = n;
    } else if (newtoold[n] == newtoold[n - 1] + nleaf) { // derefined
      for (int j = 0; j < nleaf - 1; j++)
        oldtonew[mb_idx++] = n - 1;
      oldtonew[mb_idx++] = n;
    }
  }
  // fill the last block
  for (; mb_idx < nbtold; mb_idx++)
    oldtonew[mb_idx] = ntot - 1;

  current_level = 0;
  for (int n = 0; n < ntot; n++) {
    // "on" = "old n" = "old gid" = "old global MeshBlock ID"
    int on = newtoold[n];
    if (newloc[n].level() > current_level) // set the current max level
      current_level = newloc[n].level();
    if (newloc[n].level() >= loclist[on].level()) { // same or refined
      newcost[n] = costlist[on];
    } else {
      double acost = 0.0;
      for (int l = 0; l < nleaf; l++)
        acost += costlist[on + l];
      newcost[n] = acost / nleaf;
    }
  }

  // store old nbstart and nbend before load balancing.
  int onbs = nslist[Globals::my_rank];
  int onbe = onbs + nblist[Globals::my_rank] - 1;

  Kokkos::Profiling::popRegion(); // Construct new list

  // Calculate new load balance
  CalculateLoadBalance(newcost, newrank, nslist, nblist);

  int nbs = nslist[Globals::my_rank];
  int nbe = nbs + nblist[Globals::my_rank] - 1;

<<<<<<< HEAD
#ifdef MPI_PARALLEL
  int bnx1 = GetBlockSize().nx1;
  int bnx2 = GetBlockSize().nx2;
  int bnx3 = GetBlockSize().nx3;
  // Step 3. count the number of the blocks to be sent / received
  Kokkos::Profiling::pushRegion("Step 3: Count blocks");
  int nsend = 0, nrecv = 0;
  for (int n = nbs; n <= nbe; n++) {
    int on = newtoold[n];
    if (loclist[on].level() > newloc[n].level()) { // f2c
      for (int k = 0; k < nleaf; k++) {
        if (ranklist[on + k] != Globals::my_rank) nrecv++;
=======
  // Restrict fine to coarse buffers
  for (int on = onbs; on <= onbe; on++) {
    int nn = oldtonew[on];
    if (newloc[nn].level < loclist[on].level) {
      const IndexDomain interior = IndexDomain::interior;
      auto pmb = FindMeshBlock(on);
      IndexRange cib = pmb->c_cellbounds.GetBoundsI(interior);
      IndexRange cjb = pmb->c_cellbounds.GetBoundsJ(interior);
      IndexRange ckb = pmb->c_cellbounds.GetBoundsK(interior);
      // Need to restrict this block before doing sends
      for (auto &var : pmb->vars_cc_) {
        if (var->IsAllocated()) {
          pmb->pmr->RestrictCellCenteredValues(var.get(), cib.s, cib.e, cjb.s, cjb.e,
                                               ckb.s, ckb.e);
        }
>>>>>>> 1ffc2a70
      }
    }
  }
  Kokkos::fence();

#ifdef MPI_PARALLEL
  // Send data from old to new blocks
  Kokkos::Profiling::pushRegion("AMR: Send");
  std::vector<MPI_Request> send_reqs;
  for (int n = onbs; n <= onbe; n++) {
    int nn = oldtonew[n];
<<<<<<< HEAD
    if (loclist[n].level() < newloc[nn].level()) { // c2f
      for (int k = 0; k < nleaf; k++) {
        if (newrank[nn + k] != Globals::my_rank) nsend++;
      }
    } else {
      if (newrank[nn] != Globals::my_rank) nsend++;
    }
  }

  Kokkos::Profiling::popRegion(); // Step 3
  // Step 4. calculate buffer sizes
  Kokkos::Profiling::pushRegion("Step 4: Calc buffer sizes");
  BufArray1D<Real> *sendbuf, *recvbuf;
  // use the first MeshBlock in the linked list of blocks belonging to this MPI rank as a
  // representative of all MeshBlocks for counting the "load-balancing registered" and
  // "SMR/AMR-enrolled" quantities (loop over MeshBlock::vars_cc_, not MeshRefinement)

  // TODO(felker): add explicit check to ensure that elements of pb->vars_cc/fc_ and
  // pb->pmr->pvars_cc/fc_ v point to the same objects, if adaptive

  // TODO(JL) Why are we using all variables for same-level but only the variables in pmr
  // for c2f and f2c?s
  int num_cc = block_list.front()->vars_cc_.size();
  int num_pmr_cc = block_list.front()->pmr->pvars_cc_.size();
  int nx4_tot = 0;
  for (auto &pvar_cc : block_list.front()->vars_cc_) {
    nx4_tot += pvar_cc->GetDim(4);
  }

  const int f2 = (ndim >= 2) ? 1 : 0; // extra cells/faces from being 2d
  const int f3 = (ndim >= 3) ? 1 : 0; // extra cells/faces from being 3d

  // cell-centered quantities enrolled in SMR/AMR
  // TODO(JMM): I think this needs to be re-written to compute total
  // size accross vars by looping over vars and getting their total
  // size.
  int bssame = bnx1 * bnx2 * bnx3 * nx4_tot;
  int bsf2c = (bnx1 / 2) * ((bnx2 + 1) / 2) * ((bnx3 + 1) / 2) * nx4_tot;
  int bsc2f =
      (bnx1 / 2 + 2) * ((bnx2 + 1) / 2 + 2 * f2) * ((bnx3 + 1) / 2 + 2 * f3) * nx4_tot;

  // add num_cc/num_pmr_cc to all buffer sizes for storing allocation statuses
  bssame += num_cc;
  bsc2f += num_pmr_cc;
  bsf2c += num_pmr_cc;

  // add one more element to buffer size for storing the derefinement counter
  bssame++;
  Kokkos::Profiling::popRegion(); // Step 4

  MPI_Request *req_send, *req_recv;

  // Step 5. Allocate space for send and recieve buffers
  Kokkos::Profiling::pushRegion("Step 5: Allocate send and recv buf");
  size_t buf_size = 0;
  if (nrecv != 0) {
    recvbuf = new BufArray1D<Real>[nrecv];
    for (int n = nbs; n <= nbe; n++) {
      int on = newtoold[n];
      LogicalLocation &oloc = loclist[on];
      LogicalLocation &nloc = newloc[n];
      if (oloc.level() > nloc.level()) { // f2c
        for (int l = 0; l < nleaf; l++) {
          if (ranklist[on + l] == Globals::my_rank) continue;
          buf_size += bsf2c;
        }
      } else { // same level or c2f
        if (ranklist[on] == Globals::my_rank) continue;
        int size;
        if (oloc.level() == nloc.level()) {
          size = bssame;
        } else {
          size = bsc2f;
        }
        buf_size += size;
      }
    }
  }
  if (nsend != 0) {
    sendbuf = new BufArray1D<Real>[nsend];
    for (int n = onbs; n <= onbe; n++) {
      int nn = oldtonew[n];
      LogicalLocation &oloc = loclist[n];
      LogicalLocation &nloc = newloc[nn];
      auto pb = FindMeshBlock(n);
      if (nloc.level() == oloc.level()) { // same level
        if (newrank[nn] == Globals::my_rank) continue;
        buf_size += bssame;
      } else if (nloc.level() > oloc.level()) { // c2f
        // c2f must communicate to multiple leaf blocks (unlike f2c, same2same)
        for (int l = 0; l < nleaf; l++) {
          if (newrank[nn + l] == Globals::my_rank) continue;
          buf_size += bsc2f;
        }      // end loop over nleaf (unique to c2f branch in this step 6)
      } else { // f2c: restrict + pack + send
        if (newrank[nn] == Globals::my_rank) continue;
        buf_size += bsf2c;
      }
    }
  }
  BufArray1D<Real> bufs("RedistributeAndRefineMeshBlocks sendrecv bufs", buf_size);
  Kokkos::Profiling::popRegion(); // Step 5

  // Step 6. allocate and start receiving buffers
  Kokkos::Profiling::pushRegion("Step 6: Pack buffer and start recv");
  size_t buf_offset = 0;
  if (nrecv != 0) {
    req_recv = new MPI_Request[nrecv];
    int rb_idx = 0; // recv buffer index
    for (int n = nbs; n <= nbe; n++) {
      int on = newtoold[n];
      LogicalLocation &oloc = loclist[on];
      LogicalLocation &nloc = newloc[n];
      if (oloc.level() > nloc.level()) { // f2c
        for (int l = 0; l < nleaf; l++) {
          if (ranklist[on + l] == Globals::my_rank) continue;
          LogicalLocation &lloc = loclist[on + l];
          int ox1 = ((lloc.lx1() & 1LL) == 1LL), ox2 = ((lloc.lx2() & 1LL) == 1LL),
              ox3 = ((lloc.lx3() & 1LL) == 1LL);
          recvbuf[rb_idx] =
              BufArray1D<Real>(bufs, std::make_pair(buf_offset, buf_offset + bsf2c));
          buf_offset += bsf2c;
          int tag = CreateAMRMPITag(n - nbs, ox1, ox2, ox3);
          PARTHENON_MPI_CHECK(MPI_Irecv(recvbuf[rb_idx].data(), bsf2c, MPI_PARTHENON_REAL,
                                        ranklist[on + l], tag, MPI_COMM_WORLD,
                                        &(req_recv[rb_idx])));
          rb_idx++;
        }
      } else { // same level or c2f
        if (ranklist[on] == Globals::my_rank) continue;
        int size;
        if (oloc.level() == nloc.level()) {
          size = bssame;
        } else {
          size = bsc2f;
        }
        recvbuf[rb_idx] =
            BufArray1D<Real>(bufs, std::make_pair(buf_offset, buf_offset + size));
        buf_offset += size;
        int tag = CreateAMRMPITag(n - nbs, 0, 0, 0);
        PARTHENON_MPI_CHECK(MPI_Irecv(recvbuf[rb_idx].data(), size, MPI_PARTHENON_REAL,
                                      ranklist[on], tag, MPI_COMM_WORLD,
                                      &(req_recv[rb_idx])));
        rb_idx++;
      }
    }
  }
  Kokkos::Profiling::popRegion(); // Step 6

  // Step 7. allocate, pack and start sending buffers
  Kokkos::Profiling::pushRegion("Step 7: Pack and send buffers");
  if (nsend != 0) {
    req_send = new MPI_Request[nsend];
    std::vector<int> tags(nsend);
    std::vector<int> dest(nsend);
    std::vector<int> count(nsend);
    int sb_idx = 0; // send buffer index
    for (int n = onbs; n <= onbe; n++) {
      int nn = oldtonew[n];
      LogicalLocation &oloc = loclist[n];
      LogicalLocation &nloc = newloc[nn];
      auto pb = FindMeshBlock(n);
      if (nloc.level() == oloc.level()) { // same level
        if (newrank[nn] == Globals::my_rank) continue;
        sendbuf[sb_idx] =
            BufArray1D<Real>(bufs, std::make_pair(buf_offset, buf_offset + bssame));
        buf_offset += bssame;
        PrepareSendSameLevel(pb.get(), sendbuf[sb_idx]);
        tags[sb_idx] = CreateAMRMPITag(nn - nslist[newrank[nn]], 0, 0, 0);
        dest[sb_idx] = newrank[nn];
        count[sb_idx] = bssame;
        sb_idx++;
      } else if (nloc.level() > oloc.level()) { // c2f
        // c2f must communicate to multiple leaf blocks (unlike f2c, same2same)
        for (int l = 0; l < nleaf; l++) {
          if (newrank[nn + l] == Globals::my_rank) continue;
          sendbuf[sb_idx] =
              BufArray1D<Real>(bufs, std::make_pair(buf_offset, buf_offset + bsc2f));
          buf_offset += bsc2f;
          PrepareSendCoarseToFineAMR(pb.get(), sendbuf[sb_idx], newloc[nn + l]);
          tags[sb_idx] = CreateAMRMPITag(nn + l - nslist[newrank[nn + l]], 0, 0, 0);
          dest[sb_idx] = newrank[nn + l];
          count[sb_idx] = bsc2f;
          sb_idx++;
        }      // end loop over nleaf (unique to c2f branch in this step 6)
      } else { // f2c: restrict + pack + send
        if (newrank[nn] == Globals::my_rank) continue;
        sendbuf[sb_idx] =
            BufArray1D<Real>(bufs, std::make_pair(buf_offset, buf_offset + bsf2c));
        buf_offset += bsf2c;
        PrepareSendFineToCoarseAMR(pb.get(), sendbuf[sb_idx]);
        int ox1 = ((oloc.lx1() & 1LL) == 1LL), ox2 = ((oloc.lx2() & 1LL) == 1LL),
            ox3 = ((oloc.lx3() & 1LL) == 1LL);
        tags[sb_idx] = CreateAMRMPITag(nn - nslist[newrank[nn]], ox1, ox2, ox3);
        dest[sb_idx] = newrank[nn];
        count[sb_idx] = bsf2c;
        sb_idx++;
      }
    }
    // wait until all send buffers are filled
    Kokkos::fence();
    for (auto idx = 0; idx < sb_idx; idx++) {
      PARTHENON_MPI_CHECK(MPI_Isend(sendbuf[idx].data(), count[idx], MPI_PARTHENON_REAL,
                                    dest[idx], tags[idx], MPI_COMM_WORLD,
                                    &(req_send[idx])));
    }
  }                               // if (nsend !=0)
  Kokkos::Profiling::popRegion(); // Step 7
#endif                            // MPI_PARALLEL

  // Step 8. construct a new MeshBlock list (moving the data within the MPI rank)
  Kokkos::Profiling::pushRegion("Step 8: Construct new MeshBlockList");
  {
    RegionSize block_size = GetBlockSize();

    BlockList_t new_block_list(nbe - nbs + 1);
    for (int n = nbs; n <= nbe; n++) {
      int on = newtoold[n];
      if ((ranklist[on] == Globals::my_rank) &&
          (loclist[on].level() == newloc[n].level())) {
        // on the same MPI rank and same level -> just move it
        new_block_list[n - nbs] = FindMeshBlock(on);
      } else {
        // on a different refinement level or MPI rank - create a new block
=======
    LogicalLocation &oloc = loclist[n];
    LogicalLocation &nloc = newloc[nn];
    auto pb = FindMeshBlock(n);
    if (nloc.level == oloc.level &&
        newrank[nn] != Globals::my_rank) { // same level, different rank
      for (auto &var : pb->vars_cc_)
        send_reqs.emplace_back(SendSameToSame(nn - nslist[newrank[nn]], newrank[nn],
                                              var.get(), pb.get(), this));
    } else if (nloc.level > oloc.level) { // c2f
      // c2f must communicate to multiple leaf blocks (unlike f2c, same2same)
      for (int l = 0; l < nleaf; l++) {
        const int nl = nn + l; // Leaf block index in new global block list
        LogicalLocation &nloc = newloc[nl];
        for (auto &var : pb->vars_cc_)
          send_reqs.emplace_back(SendCoarseToFine(nl - nslist[newrank[nl]], newrank[nl],
                                                  nloc, var.get(), this));
      } // end loop over nleaf (unique to c2f branch in this step 6)
    } else if (nloc.level < oloc.level) { // f2c: restrict + pack + send
      for (auto &var : pb->vars_cc_)
        send_reqs.emplace_back(SendFineToCoarse(nn - nslist[newrank[nn]], newrank[nn],
                                                oloc, var.get(), this));
    }
  }
  Kokkos::Profiling::popRegion(); // AMR: Send
#endif                            // MPI_PARALLEL

  // Construct a new MeshBlock list (moving the data within the MPI rank)
  Kokkos::Profiling::pushRegion("AMR: Construct new MeshBlockList");
  RegionSize block_size = GetBlockSize();

  BlockList_t new_block_list(nbe - nbs + 1);
  for (int n = nbs; n <= nbe; n++) {
    int on = newtoold[n];
    if ((ranklist[on] == Globals::my_rank) && (loclist[on].level == newloc[n].level)) {
      // on the same MPI rank and same level -> just move it
      new_block_list[n - nbs] = FindMeshBlock(on);
      if (!new_block_list[n - nbs]) {
>>>>>>> 1ffc2a70
        BoundaryFlag block_bcs[6];
        SetBlockSizeAndBoundaries(newloc[n], block_size, block_bcs);
        new_block_list[n - nbs] =
            MeshBlock::Make(n, n - nbs, newloc[n], block_size, block_bcs, this, pin,
                            app_in, packages, resolved_packages, gflag);
<<<<<<< HEAD
        // fill the conservative variables
        if ((loclist[on].level() > newloc[n].level())) { // fine to coarse (f2c)
          for (int ll = 0; ll < nleaf; ll++) {
            if (ranklist[on + ll] != Globals::my_rank) continue;
            // fine to coarse on the same MPI rank (different AMR level) - restriction
            auto pob = FindMeshBlock(on + ll);

            // allocate sparse variables that were allocated on old block
            for (auto var : pob->meshblock_data.Get()->GetVariableVector()) {
              if (var->IsSparse() && var->IsAllocated()) {
                new_block_list[n - nbs]->AllocateSparse(var->label());
              }
            }
            FillSameRankFineToCoarseAMR(pob.get(), new_block_list[n - nbs].get(),
                                        loclist[on + ll]);
          }
        } else if ((loclist[on].level() < newloc[n].level()) && // coarse to fine (c2f)
                   (ranklist[on] == Globals::my_rank)) {
          // coarse to fine on the same MPI rank (different AMR level) - prolongation
          auto pob = FindMeshBlock(on);

          // allocate sparse variables that were allocated on old block
          for (auto var : pob->meshblock_data.Get()->GetVariableVector()) {
            if (var->IsSparse() && var->IsAllocated()) {
              new_block_list[n - nbs]->AllocateSparse(var->label());
            }
          }
          FillSameRankCoarseToFineAMR(pob.get(), new_block_list[n - nbs].get(),
                                      newloc[n]);
        }
=======
>>>>>>> 1ffc2a70
      }
    } else {
      // on a different refinement level or MPI rank - create a new block
      BoundaryFlag block_bcs[6];
      SetBlockSizeAndBoundaries(newloc[n], block_size, block_bcs);
      // append new block to list of MeshBlocks
      new_block_list[n - nbs] =
          MeshBlock::Make(n, n - nbs, newloc[n], block_size, block_bcs, this, pin, app_in,
                          packages, resolved_packages, gflag);
    }
  }

  // Replace the MeshBlock list
  auto old_block_list = std::move(block_list);
  block_list = std::move(new_block_list);

  // Ensure local and global ids are correct
  for (int n = nbs; n <= nbe; n++) {
    block_list[n - nbs]->gid = n;
    block_list[n - nbs]->lid = n - nbs;
  }

  Kokkos::Profiling::popRegion(); // AMR: Construct new MeshBlockList

  // Receive the data and load into MeshBlocks
  Kokkos::Profiling::pushRegion("AMR: Recv data and unpack");
  bool all_received;
  int niter = 0;
  if (block_list.size() > 0) {
    // Create a vector for holding the status of all communications, it is sized to fit
    // the maximal number of calculations that this rank could receive: the number of
    // blocks on the rank x the number of variables x times the number of fine blocks
    // that would communicate if every block had been coarsened (8 in 3D)
    std::vector<bool> finished(
        std::max((nbe - nbs + 1), 1) * FindMeshBlock(nbs)->vars_cc_.size() * 8, false);
    do {
      all_received = true;
      niter++;
      int idx = 0;
      for (int n = nbs; n <= nbe; n++) {
        int on = newtoold[n];
        LogicalLocation &oloc = loclist[on];
        LogicalLocation &nloc = newloc[n];
        auto pb = FindMeshBlock(n);
<<<<<<< HEAD
        if (oloc.level() == nloc.level()) { // same
          if (ranklist[on] == Globals::my_rank) continue;
          if (!received[rb_idx]) {
            PARTHENON_MPI_CHECK(MPI_Test(&(req_recv[rb_idx]), &test, MPI_STATUS_IGNORE));
            if (static_cast<bool>(test)) {
              FinishRecvSameLevel(pb.get(), recvbuf[rb_idx]);
              received[rb_idx] = true;
            }
          }
          rb_idx++;
        } else if (oloc.level() > nloc.level()) { // f2c
=======

        if (oloc.level == nloc.level &&
            ranklist[on] != Globals::my_rank) { // same level, different rank
#ifdef MPI_PARALLEL
          for (auto &var : pb->vars_cc_) {
            if (!finished[idx])
              finished[idx] =
                  TryRecvSameToSame(n - nbs, ranklist[on], var.get(), pb.get(), this);
            all_received = finished[idx++] && all_received;
          }
#endif
        } else if (oloc.level > nloc.level) { // f2c
>>>>>>> 1ffc2a70
          for (int l = 0; l < nleaf; l++) {
            auto pob = pb;
            if (ranklist[on + l] == Globals::my_rank) pob = old_block_list[on + l - onbs];
            LogicalLocation &oloc = loclist[on + l];
            for (auto &var : pb->vars_cc_) {
              if (!finished[idx]) {
                auto var_in = pob->meshblock_data.Get()->GetVarPtr(var->label());
                finished[idx] =
                    TryRecvFineToCoarse(n - nbs, ranklist[on + l], oloc, var_in.get(),
                                        var.get(), pb.get(), this);
              }
              all_received = finished[idx++] && all_received;
            }
          }
        } else if (oloc.level < nloc.level) { // c2f
          for (auto &var : pb->vars_cc_) {
            if (!finished[idx]) {
              auto pob = pb;
              if (ranklist[on] == Globals::my_rank) pob = old_block_list[on - onbs];
              auto var_in = pob->meshblock_data.Get()->GetVarPtr(var->label());
              finished[idx] = TryRecvCoarseToFine(
                  n - nbs, ranklist[on], nloc, var_in.get(), var.get(), pb.get(), this);
            }
            all_received = finished[idx++] && all_received;
          }
        }
      }
      // rb_idx is a running index, so we repeat the loop until all vals are true
    } while (!all_received && niter < 1e7);
    if (!all_received) PARTHENON_FAIL("AMR Receive failed");
  }
  // Fence here to be careful that all communication is finished before moving
  // on to prolongation
  Kokkos::fence();

  // Prolongate blocks that had a coarse buffer filled (i.e. c2f blocks)
  for (int nn = nbs; nn <= nbe; nn++) {
    int on = newtoold[nn];
    LogicalLocation &oloc = loclist[on];
    LogicalLocation &nloc = newloc[nn];
    auto pmb = FindMeshBlock(nn);
    if (nloc.level > oloc.level) {
      const IndexDomain interior = IndexDomain::interior;
      IndexRange cib = pmb->c_cellbounds.GetBoundsI(interior);
      IndexRange cjb = pmb->c_cellbounds.GetBoundsJ(interior);
      IndexRange ckb = pmb->c_cellbounds.GetBoundsK(interior);
      // Need to restrict this block before doing sends
      for (auto &var : pmb->vars_cc_) {
        if (var->IsAllocated()) {
          pmb->pmr->ProlongateCellCenteredValues(var.get(), cib.s, cib.e, cjb.s, cjb.e,
                                                 ckb.s, ckb.e);
        }
      }
    }
  }

#ifdef MPI_PARALLEL
  if (send_reqs.size() != 0)
    PARTHENON_MPI_CHECK(
        MPI_Waitall(send_reqs.size(), send_reqs.data(), MPI_STATUSES_IGNORE));
#endif
  Kokkos::Profiling::popRegion(); // AMR: Recv data and unpack

  // update the lists
  loclist = std::move(newloc);
  ranklist = std::move(newrank);
  costlist = std::move(newcost);

  // re-initialize the MeshBlocks
  for (auto &pmb : block_list) {
    pmb->pbval->SearchAndSetNeighbors(tree, ranklist.data(), nslist.data());
  }
  Initialize(false, pin, app_in);

  ResetLoadBalanceVariables();

  Kokkos::Profiling::popRegion(); // RedistributeAndRefineMeshBlocks
}
<<<<<<< HEAD

// AMR: step 6, branch 1 (same2same: just pack+send)

void Mesh::PrepareSendSameLevel(MeshBlock *pmb, BufArray1D<Real> &sendbuf) {
  // inital offset, data starts after allocation flags
  int p = pmb->vars_cc_.size();

  // subview to set allocation flags
  auto alloc_subview = Kokkos::subview(sendbuf, std::make_pair(0, p));
  auto alloc_subview_h = Kokkos::create_mirror_view(HostMemSpace(), alloc_subview);

  const IndexDomain interior = IndexDomain::interior;
  IndexRange ib = pmb->cellbounds.GetBoundsI(interior);
  IndexRange jb = pmb->cellbounds.GetBoundsJ(interior);
  IndexRange kb = pmb->cellbounds.GetBoundsK(interior);
  // this helper fn is used for AMR and non-refinement load balancing of
  // MeshBlocks. Therefore, unlike PrepareSendCoarseToFineAMR(), etc., it loops over
  // MeshBlock::vars_cc/fc_ containers, not MeshRefinement::pvars_cc/fc_ containers

  // TODO(felker): add explicit check to ensure that elements of pmb->vars_cc/fc_ and
  // pmb->pmr->pvars_cc/fc_ v point to the same objects, if adaptive

  // (C++11) range-based for loop: (automatic type deduction fails when iterating over
  // container with std::reference_wrapper; could use auto var_cc_r = var_cc.get())
  for (int i = 0; i < pmb->vars_cc_.size(); ++i) {
    auto &pvar_cc = pmb->vars_cc_[i];
    alloc_subview_h(i) = pvar_cc->IsAllocated() ? 1.0 + pvar_cc->dealloc_count : 0.0;
    int nu = pvar_cc->GetDim(4) - 1;
    if (pvar_cc->IsAllocated()) {
      ParArray4D<Real> var_cc = pvar_cc->data.Get<4>();
      BufferUtility::PackData(var_cc, sendbuf, 0, nu, ib.s, ib.e, jb.s, jb.e, kb.s, kb.e,
                              p, pmb);
    } else {
      // increment offset
      p += (nu + 1) * (ib.e + 1 - ib.s) * (jb.e + 1 - jb.s) * (kb.e + 1 - kb.s);
    }
  }

  Kokkos::deep_copy(alloc_subview, alloc_subview_h);

  // WARNING(felker): casting from "Real *" to "int *" in order to append single integer
  // to send buffer is slightly unsafe (especially if sizeof(int) > sizeof(Real))
  if (adaptive) {
    Kokkos::deep_copy(pmb->exec_space,
                      Kokkos::View<int, Kokkos::MemoryUnmanaged>(
                          reinterpret_cast<int *>(Kokkos::subview(sendbuf, p).data())),
                      pmb->pmr->deref_count_);
  }
  return;
}

// step 6, branch 2 (c2f: just pack+send)

void Mesh::PrepareSendCoarseToFineAMR(MeshBlock *pb, BufArray1D<Real> &sendbuf,
                                      LogicalLocation &lloc) {
  const int f2 = (ndim >= 2) ? 1 : 0; // extra cells/faces from being 2d
  const int f3 = (ndim >= 3) ? 1 : 0; // extra cells/faces from being 3d
  int ox1 = static_cast<int>((lloc.lx1() & 1LL) == 1LL);
  int ox2 = static_cast<int>((lloc.lx2() & 1LL) == 1LL);
  int ox3 = static_cast<int>((lloc.lx3() & 1LL) == 1LL);
  const IndexDomain interior = IndexDomain::interior;
  // pack
  int il, iu, jl, ju, kl, ku;
  if (ox1 == 0) {
    il = pb->cellbounds.is(interior) - 1;
    iu = pb->cellbounds.is(interior) + pb->block_size.nx1 / 2;
  } else {
    il = pb->cellbounds.is(interior) + pb->block_size.nx1 / 2 - 1;
    iu = pb->cellbounds.ie(interior) + 1;
  }
  if (ox2 == 0) {
    jl = pb->cellbounds.js(interior) - f2;
    ju = pb->cellbounds.js(interior) + pb->block_size.nx2 / 2;
  } else {
    jl = pb->cellbounds.js(interior) + pb->block_size.nx2 / 2 - f2;
    ju = pb->cellbounds.je(interior) + f2;
  }
  if (ox3 == 0) {
    kl = pb->cellbounds.ks(interior) - f3;
    ku = pb->cellbounds.ks(interior) + pb->block_size.nx3 / 2;
  } else {
    kl = pb->cellbounds.ks(interior) + pb->block_size.nx3 / 2 - f3;
    ku = pb->cellbounds.ke(interior) + f3;
  }

  // inital offset, data starts after allocation flags
  int p = pb->pmr->pvars_cc_.size();

  // subview to set allocation flags
  auto alloc_subview = Kokkos::subview(sendbuf, std::make_pair(0, p));
  auto alloc_subview_h = Kokkos::create_mirror_view(HostMemSpace(), alloc_subview);

  int i = 0;
  for (auto &cc_var : pb->pmr->pvars_cc_) {
    alloc_subview_h(i) = cc_var->IsAllocated() ? 1.0 : 0.0;
    int nu = cc_var->GetDim(4) - 1; // TODO(JMM): looks like this only supports vectors?
    if (cc_var->IsAllocated()) {
      ParArray4D<Real> var_cc = cc_var->data.Get<4>();
      BufferUtility::PackData(var_cc, sendbuf, 0, nu, il, iu, jl, ju, kl, ku, p, pb);
    } else {
      BufferUtility::PackZero(sendbuf, 0, nu, il, iu, jl, ju, kl, ku, p, pb);
    }
    i++;
  }

  Kokkos::deep_copy(alloc_subview, alloc_subview_h);

  return;
}

// step 6, branch 3 (f2c: restrict, pack, send)

void Mesh::PrepareSendFineToCoarseAMR(MeshBlock *pb, BufArray1D<Real> &sendbuf) {
  // restrict and pack

  const IndexDomain interior = IndexDomain::interior;
  IndexRange cib = pb->c_cellbounds.GetBoundsI(interior);
  IndexRange cjb = pb->c_cellbounds.GetBoundsJ(interior);
  IndexRange ckb = pb->c_cellbounds.GetBoundsK(interior);

  auto &pmr = pb->pmr;

  // inital offset, data starts after allocation flags
  int p = pmr->pvars_cc_.size();

  // subview to set allocation flags
  auto alloc_subview = Kokkos::subview(sendbuf, std::make_pair(0, p));
  auto alloc_subview_h = Kokkos::create_mirror_view(HostMemSpace(), alloc_subview);

  int i = 0;
  for (auto &cc_var : pmr->pvars_cc_) {
    alloc_subview_h(i) = cc_var->IsAllocated() ? 1.0 : 0.0;
    int nu = cc_var->GetDim(4) - 1;
    if (cc_var->IsAllocated()) {
      pmr->RestrictCellCenteredValues(cc_var.get(), cib.s, cib.e, cjb.s, cjb.e, ckb.s,
                                      ckb.e);
      // TOGO(pgrete) remove temp var once Restrict func interface is updated
      ParArray4D<Real> coarse_cc = (cc_var->coarse_s).Get<4>();
      BufferUtility::PackData(coarse_cc, sendbuf, 0, nu, cib.s, cib.e, cjb.s, cjb.e,
                              ckb.s, ckb.e, p, pb);
    } else {
      BufferUtility::PackZero(sendbuf, 0, nu, cib.s, cib.e, cjb.s, cjb.e, ckb.s, ckb.e, p,
                              pb);
    }
    i++;
  }

  Kokkos::deep_copy(alloc_subview, alloc_subview_h);

  return;
}

// step 7: f2c, same MPI rank, different level (just restrict+copy, no pack/send)

void Mesh::FillSameRankFineToCoarseAMR(MeshBlock *pob, MeshBlock *pmb,
                                       LogicalLocation &loc) {
  auto &pmr = pob->pmr;
  const IndexDomain interior = IndexDomain::interior;
  int il =
      pmb->cellbounds.is(interior) + ((loc.lx1() & 1LL) == 1LL) * pmb->block_size.nx1 / 2;
  int jl =
      pmb->cellbounds.js(interior) + ((loc.lx2() & 1LL) == 1LL) * pmb->block_size.nx2 / 2;
  int kl =
      pmb->cellbounds.ks(interior) + ((loc.lx3() & 1LL) == 1LL) * pmb->block_size.nx3 / 2;

  IndexRange cib = pob->c_cellbounds.GetBoundsI(interior);
  IndexRange cjb = pob->c_cellbounds.GetBoundsJ(interior);
  IndexRange ckb = pob->c_cellbounds.GetBoundsK(interior);
  // absent a zip() feature for range-based for loops, manually advance the
  // iterator over "SMR/AMR-enrolled" cell-centered quantities on the new
  // MeshBlock in lock-step with pob
  auto pmb_cc_it = pmb->pmr->pvars_cc_.begin();
  // iterate MeshRefinement std::vectors on pob
  for (auto cc_var : pmr->pvars_cc_) {
    const bool fine_allocated = cc_var->IsAllocated();
    if (!(*pmb_cc_it)->IsAllocated()) {
      PARTHENON_REQUIRE_THROWS(!fine_allocated,
                               "Mesh::FillSameRankFineToCoarseAMR: Destination not "
                               "allocated but source allocated");
      pmb_cc_it++;
      continue;
    }
    if (fine_allocated) {
      pmr->RestrictCellCenteredValues(cc_var.get(), cib.s, cib.e, cjb.s, cjb.e, ckb.s,
                                      ckb.e);
    }

    // copy from old/original/other MeshBlock (pob) to newly created block (pmb)
    ParArrayND<Real> src = cc_var->coarse_s;
    ParArrayND<Real> dst = (*pmb_cc_it)->data;
    int nu = cc_var->GetDim(4) - 1;
    int koff = kl - ckb.s;
    int joff = jl - cjb.s;
    int ioff = il - cib.s;
    pmb->par_for(
        "FillSameRankFineToCoarseAMR", 0, nu, ckb.s, ckb.e, cjb.s, cjb.e, cib.s, cib.e,
        KOKKOS_LAMBDA(const int nv, const int k, const int j, const int i) {
          // if the destination (coarse) is allocated, but source (fine) is not allocated,
          // we just fill destination with 0's
          dst(nv, k + koff, j + joff, i + ioff) = fine_allocated ? src(nv, k, j, i) : 0.0;
        });
    pmb_cc_it++;
  }

  return;
}

// step 7: c2f, same MPI rank, different level (just copy+prolongate, no pack/send)

void Mesh::FillSameRankCoarseToFineAMR(MeshBlock *pob, MeshBlock *pmb,
                                       LogicalLocation &newloc) {
  auto &pmr = pmb->pmr;

  const int f2 = (ndim >= 2) ? 1 : 0; // extra cells/faces from being 2d
  const int f3 = (ndim >= 3) ? 1 : 0; // extra cells/faces from being 3d

  const IndexDomain interior = IndexDomain::interior;
  int il = pob->c_cellbounds.is(interior) - 1;
  int iu = pob->c_cellbounds.ie(interior) + 1;
  int jl = pob->c_cellbounds.js(interior) - f2;
  int ju = pob->c_cellbounds.je(interior) + f2;
  int kl = pob->c_cellbounds.ks(interior) - f3;
  int ku = pob->c_cellbounds.ke(interior) + f3;

  int cis = ((newloc.lx1() & 1LL) == 1LL) * pob->block_size.nx1 / 2 +
            pob->cellbounds.is(interior) - 1;
  int cjs = ((newloc.lx2() & 1LL) == 1LL) * pob->block_size.nx2 / 2 +
            pob->cellbounds.js(interior) - f2;
  int cks = ((newloc.lx3() & 1LL) == 1LL) * pob->block_size.nx3 / 2 +
            pob->cellbounds.ks(interior) - f3;

  auto pob_cc_it = pob->pmr->pvars_cc_.begin();
  // iterate MeshRefinement std::vectors on new pmb
  for (auto cc_var : pmr->pvars_cc_) {
    PARTHENON_REQUIRE_THROWS(cc_var->IsAllocated() == (*pob_cc_it)->IsAllocated(),
                             "Mesh::FillSameRankCoarseToFineAMR: Allocation mismatch");
    if (!cc_var->IsAllocated()) {
      pob_cc_it++;
      continue;
    }

    int nu = cc_var->GetDim(4) - 1;
    ParArrayND<Real> src = (*pob_cc_it)->data;
    ParArrayND<Real> dst = cc_var->coarse_s;
    // fill the coarse buffer
    // WARNING: potential Cuda stream pitfall (exec space of coarse and fine MB)
    // Need to make sure that both src and dst are done with all other task up to here
    pob->par_for(
        "FillSameRankCoarseToFineAMR", 0, nu, kl, ku, jl, ju, il, iu,
        KOKKOS_LAMBDA(const int nv, const int k, const int j, const int i) {
          dst(nv, k, j, i) = src(nv, k - kl + cks, j - jl + cjs, i - il + cis);
        });
    // keeping the original, following block for reference to indexing
    // for (int nv = 0; nv <= nu; nv++) {
    //   for (int k = kl, ck = cks; k <= ku; k++, ck++) {
    //     for (int j = jl, cj = cjs; j <= ju; j++, cj++) {
    //       for (int i = il, ci = cis; i <= iu; i++, ci++)
    //         dst(nv, k, j, i) = src(nv, ck, cj, ci);
    //     }
    //   }
    // }
    pmr->ProlongateCellCenteredValues(
        cc_var.get(), pob->c_cellbounds.is(interior), pob->c_cellbounds.ie(interior),
        pob->c_cellbounds.js(interior), pob->c_cellbounds.je(interior),
        pob->c_cellbounds.ks(interior), pob->c_cellbounds.ke(interior));
    pob_cc_it++;
  }
  return;
}

// step 8 (receive and load), branch 1 (same2same: unpack)
void Mesh::FinishRecvSameLevel(MeshBlock *pmb, BufArray1D<Real> &recvbuf) {
  // inital offset, data starts after allocation flags
  int p = pmb->vars_cc_.size();

  // subview to set allocation flags
  auto alloc_subview = Kokkos::subview(recvbuf, std::make_pair(0, p));
  auto alloc_subview_h =
      Kokkos::create_mirror_view_and_copy(HostMemSpace(), alloc_subview);

  const IndexDomain interior = IndexDomain::interior;
  IndexRange ib = pmb->cellbounds.GetBoundsI(interior);
  IndexRange jb = pmb->cellbounds.GetBoundsJ(interior);
  IndexRange kb = pmb->cellbounds.GetBoundsK(interior);

  for (int i = 0; i < pmb->vars_cc_.size(); ++i) {
    auto &pvar_cc = pmb->vars_cc_[i];
    int nu = pvar_cc->GetDim(4) - 1;

    if (alloc_subview_h(i) > 0.0) {
      // allocated on sending block
      if (!pvar_cc->IsAllocated()) {
        // need to allocate locally
        pmb->AllocateSparse(pvar_cc->label());
      }
      PARTHENON_REQUIRE_THROWS(
          pvar_cc->IsAllocated(),
          "FinishRecvSameLevel: Received variable that was allocated on sending "
          "block but it is not allocated on receiving block");
      ParArray4D<Real> var_cc_ = pvar_cc->data.Get<4>();
      BufferUtility::UnpackData(recvbuf, var_cc_, 0, nu, ib.s, ib.e, jb.s, jb.e, kb.s,
                                kb.e, p, pmb);
      pvar_cc->dealloc_count = static_cast<int>(alloc_subview_h(i) - 1.0);
    } else {
      // increment offset
      p += (nu + 1) * (ib.e + 1 - ib.s) * (jb.e + 1 - jb.s) * (kb.e + 1 - kb.s);
      PARTHENON_REQUIRE_THROWS(
          !pvar_cc->IsAllocated(),
          "FinishRecvSameLevel: Received variable that was not allocated on sending "
          "block but it is allocated on receiving block");
    }
  }

  // WARNING(felker): casting from "Real *" to "int *" in order to read single
  // appended integer from received buffer is slightly unsafe
  if (adaptive) {
    Kokkos::deep_copy(pmb->exec_space, pmb->pmr->deref_count_,
                      Kokkos::View<int, Kokkos::MemoryUnmanaged>(
                          reinterpret_cast<int *>(Kokkos::subview(recvbuf, p).data())));
  }
  return;
}

// step 8 (receive and load), branch 2 (f2c: unpack)
void Mesh::FinishRecvFineToCoarseAMR(MeshBlock *pb, BufArray1D<Real> &recvbuf,
                                     LogicalLocation &lloc) {
  const int f2 = (ndim >= 2) ? 1 : 0; // extra cells/faces from being 2d
  const int f3 = (ndim >= 3) ? 1 : 0; // extra cells/faces from being 3d

  const IndexDomain interior = IndexDomain::interior;
  IndexRange ib = pb->cellbounds.GetBoundsI(interior);
  IndexRange jb = pb->cellbounds.GetBoundsJ(interior);
  IndexRange kb = pb->cellbounds.GetBoundsK(interior);

  int ox1 = static_cast<int>((lloc.lx1() & 1LL) == 1LL);
  int ox2 = static_cast<int>((lloc.lx2() & 1LL) == 1LL);
  int ox3 = static_cast<int>((lloc.lx3() & 1LL) == 1LL);
  int il, iu, jl, ju, kl, ku;

  if (ox1 == 0)
    il = ib.s, iu = ib.s + pb->block_size.nx1 / 2 - 1;
  else
    il = ib.s + pb->block_size.nx1 / 2, iu = ib.e;
  if (ox2 == 0)
    jl = jb.s, ju = jb.s + pb->block_size.nx2 / 2 - f2;
  else
    jl = jb.s + pb->block_size.nx2 / 2, ju = jb.e;
  if (ox3 == 0)
    kl = kb.s, ku = kb.s + pb->block_size.nx3 / 2 - f3;
  else
    kl = kb.s + pb->block_size.nx3 / 2, ku = kb.e;

  // inital offset, data starts after allocation flags
  int p = pb->pmr->pvars_cc_.size();

  // subview to set allocation flags
  auto alloc_subview = Kokkos::subview(recvbuf, std::make_pair(0, p));
  auto alloc_subview_h =
      Kokkos::create_mirror_view_and_copy(HostMemSpace(), alloc_subview);

  int i = 0;
  for (auto &cc_var : pb->pmr->pvars_cc_) {
    int nu = cc_var->GetDim(4) - 1;

    if ((alloc_subview_h(i) == 1.0) && !cc_var->IsAllocated()) {
      // need to allocate locally
      pb->AllocateSparse(cc_var->label());
      PARTHENON_REQUIRE_THROWS(
          cc_var->IsAllocated(),
          "Mesh::FinishRecvFineToCoarseAMR: Failed to allocate variable");
    }

    if (cc_var->IsAllocated()) {
      ParArray4D<Real> var_cc = cc_var->data.Get<4>();
      BufferUtility::UnpackData(recvbuf, var_cc, 0, nu, il, iu, jl, ju, kl, ku, p, pb);
    } else {
      // increment offset
      p += (nu + 1) * (iu + 1 - il) * (ju + 1 - jl) * (ku + 1 - kl);
    }
    i++;
  }
  return;
}

// step 8 (receive and load), branch 2 (c2f: unpack+prolongate)
void Mesh::FinishRecvCoarseToFineAMR(MeshBlock *pb, BufArray1D<Real> &recvbuf) {
  const int f2 = (ndim >= 2) ? 1 : 0; // extra cells/faces from being 2d
  const int f3 = (ndim >= 3) ? 1 : 0; // extra cells/faces from being 3d
  auto &pmr = pb->pmr;
  // inital offset, data starts after allocation flags
  int p = pmr->pvars_cc_.size();

  // subview to set allocation flags
  auto alloc_subview = Kokkos::subview(recvbuf, std::make_pair(0, p));
  auto alloc_subview_h = Kokkos::create_mirror_view(HostMemSpace(), alloc_subview);

  const IndexDomain interior = IndexDomain::interior;
  IndexRange cib = pb->c_cellbounds.GetBoundsI(interior);
  IndexRange cjb = pb->c_cellbounds.GetBoundsJ(interior);
  IndexRange ckb = pb->c_cellbounds.GetBoundsK(interior);

  int il = cib.s - 1, iu = cib.e + 1, jl = cjb.s - f2, ju = cjb.e + f2, kl = ckb.s - f3,
      ku = ckb.e + f3;

  int i = 0;
  for (auto &cc_var : pmr->pvars_cc_) {
    int nu = cc_var->GetDim(4) - 1;

    if ((alloc_subview_h(i) == 1.0) && !cc_var->IsAllocated()) {
      // need to allocate locally
      pb->AllocateSparse(cc_var->label());
      PARTHENON_REQUIRE_THROWS(
          cc_var->IsAllocated(),
          "Mesh::FinishRecvCoarseToFineAMR: Failed to allocate variable");
    }

    if (cc_var->IsAllocated()) {
      PARTHENON_REQUIRE_THROWS(nu == cc_var->GetDim(4) - 1, "nu mismatch");
      ParArray4D<Real> coarse_cc = (cc_var->coarse_s).Get<4>();
      BufferUtility::UnpackData(recvbuf, coarse_cc, 0, nu, il, iu, jl, ju, kl, ku, p, pb);
      pmr->ProlongateCellCenteredValues(cc_var.get(), cib.s, cib.e, cjb.s, cjb.e, ckb.s,
                                        ckb.e);
    } else {
      // increment offset
      p += (nu + 1) * (iu + 1 - il) * (ju + 1 - jl) * (ku + 1 - kl);
    }
    i++;
  }

  return;
}

//----------------------------------------------------------------------------------------
//! \fn int CreateAMRMPITag(int lid, int ox1, int ox2, int ox3)
//  \brief calculate an MPI tag for AMR block transfer
// tag = local id of destination (remaining bits) + ox1(1 bit) + ox2(1 bit) + ox3(1 bit)
//       + physics(5 bits)

// See comments on BoundaryBase::CreateBvalsMPITag()

int Mesh::CreateAMRMPITag(int lid, int ox1, int ox2, int ox3) {
  // the trailing zero is used as "id" to indicate an AMR related tag
  return (lid << 8) | (ox1 << 7) | (ox2 << 6) | (ox3 << 5) | 0;
}

=======
>>>>>>> 1ffc2a70
} // namespace parthenon<|MERGE_RESOLUTION|>--- conflicted
+++ resolved
@@ -91,9 +91,9 @@
   static const IndexRange jb_int = pmb->cellbounds.GetBoundsJ(IndexDomain::interior);
   static const IndexRange kb_int = pmb->cellbounds.GetBoundsK(IndexDomain::interior);
 
-  const int ox1 = ((fine_loc.lx1 & 1LL) == 1LL);
-  const int ox2 = ((fine_loc.lx2 & 1LL) == 1LL);
-  const int ox3 = ((fine_loc.lx3 & 1LL) == 1LL);
+  const int ox1 = ((fine_loc.lx1() & 1LL) == 1LL);
+  const int ox2 = ((fine_loc.lx2() & 1LL) == 1LL);
+  const int ox3 = ((fine_loc.lx3() & 1LL) == 1LL);
 
   int test = 1;
 #ifdef MPI_PARALLEL
@@ -170,9 +170,9 @@
   static const IndexRange jb = pmb->c_cellbounds.GetBoundsJ(IndexDomain::interior);
   static const IndexRange kb = pmb->c_cellbounds.GetBoundsK(IndexDomain::interior);
 
-  const int ox1 = ((fine_loc.lx1 & 1LL) == 1LL);
-  const int ox2 = ((fine_loc.lx2 & 1LL) == 1LL);
-  const int ox3 = ((fine_loc.lx3 & 1LL) == 1LL);
+  const int ox1 = ((fine_loc.lx1() & 1LL) == 1LL);
+  const int ox2 = ((fine_loc.lx2() & 1LL) == 1LL);
+  const int ox3 = ((fine_loc.lx3() & 1LL) == 1LL);
 
   const int ks = (ox3 == 0) ? 0 : (kb.e - kb.s + 1);
   const int js = (ox2 == 0) ? 0 : (jb.e - jb.s + 1);
@@ -708,24 +708,10 @@
   int nbs = nslist[Globals::my_rank];
   int nbe = nbs + nblist[Globals::my_rank] - 1;
 
-<<<<<<< HEAD
-#ifdef MPI_PARALLEL
-  int bnx1 = GetBlockSize().nx1;
-  int bnx2 = GetBlockSize().nx2;
-  int bnx3 = GetBlockSize().nx3;
-  // Step 3. count the number of the blocks to be sent / received
-  Kokkos::Profiling::pushRegion("Step 3: Count blocks");
-  int nsend = 0, nrecv = 0;
-  for (int n = nbs; n <= nbe; n++) {
-    int on = newtoold[n];
-    if (loclist[on].level() > newloc[n].level()) { // f2c
-      for (int k = 0; k < nleaf; k++) {
-        if (ranklist[on + k] != Globals::my_rank) nrecv++;
-=======
   // Restrict fine to coarse buffers
   for (int on = onbs; on <= onbe; on++) {
     int nn = oldtonew[on];
-    if (newloc[nn].level < loclist[on].level) {
+    if (newloc[nn].level() < loclist[on].level()) {
       const IndexDomain interior = IndexDomain::interior;
       auto pmb = FindMeshBlock(on);
       IndexRange cib = pmb->c_cellbounds.GetBoundsI(interior);
@@ -737,7 +723,6 @@
           pmb->pmr->RestrictCellCenteredValues(var.get(), cib.s, cib.e, cjb.s, cjb.e,
                                                ckb.s, ckb.e);
         }
->>>>>>> 1ffc2a70
       }
     }
   }
@@ -749,232 +734,6 @@
   std::vector<MPI_Request> send_reqs;
   for (int n = onbs; n <= onbe; n++) {
     int nn = oldtonew[n];
-<<<<<<< HEAD
-    if (loclist[n].level() < newloc[nn].level()) { // c2f
-      for (int k = 0; k < nleaf; k++) {
-        if (newrank[nn + k] != Globals::my_rank) nsend++;
-      }
-    } else {
-      if (newrank[nn] != Globals::my_rank) nsend++;
-    }
-  }
-
-  Kokkos::Profiling::popRegion(); // Step 3
-  // Step 4. calculate buffer sizes
-  Kokkos::Profiling::pushRegion("Step 4: Calc buffer sizes");
-  BufArray1D<Real> *sendbuf, *recvbuf;
-  // use the first MeshBlock in the linked list of blocks belonging to this MPI rank as a
-  // representative of all MeshBlocks for counting the "load-balancing registered" and
-  // "SMR/AMR-enrolled" quantities (loop over MeshBlock::vars_cc_, not MeshRefinement)
-
-  // TODO(felker): add explicit check to ensure that elements of pb->vars_cc/fc_ and
-  // pb->pmr->pvars_cc/fc_ v point to the same objects, if adaptive
-
-  // TODO(JL) Why are we using all variables for same-level but only the variables in pmr
-  // for c2f and f2c?s
-  int num_cc = block_list.front()->vars_cc_.size();
-  int num_pmr_cc = block_list.front()->pmr->pvars_cc_.size();
-  int nx4_tot = 0;
-  for (auto &pvar_cc : block_list.front()->vars_cc_) {
-    nx4_tot += pvar_cc->GetDim(4);
-  }
-
-  const int f2 = (ndim >= 2) ? 1 : 0; // extra cells/faces from being 2d
-  const int f3 = (ndim >= 3) ? 1 : 0; // extra cells/faces from being 3d
-
-  // cell-centered quantities enrolled in SMR/AMR
-  // TODO(JMM): I think this needs to be re-written to compute total
-  // size accross vars by looping over vars and getting their total
-  // size.
-  int bssame = bnx1 * bnx2 * bnx3 * nx4_tot;
-  int bsf2c = (bnx1 / 2) * ((bnx2 + 1) / 2) * ((bnx3 + 1) / 2) * nx4_tot;
-  int bsc2f =
-      (bnx1 / 2 + 2) * ((bnx2 + 1) / 2 + 2 * f2) * ((bnx3 + 1) / 2 + 2 * f3) * nx4_tot;
-
-  // add num_cc/num_pmr_cc to all buffer sizes for storing allocation statuses
-  bssame += num_cc;
-  bsc2f += num_pmr_cc;
-  bsf2c += num_pmr_cc;
-
-  // add one more element to buffer size for storing the derefinement counter
-  bssame++;
-  Kokkos::Profiling::popRegion(); // Step 4
-
-  MPI_Request *req_send, *req_recv;
-
-  // Step 5. Allocate space for send and recieve buffers
-  Kokkos::Profiling::pushRegion("Step 5: Allocate send and recv buf");
-  size_t buf_size = 0;
-  if (nrecv != 0) {
-    recvbuf = new BufArray1D<Real>[nrecv];
-    for (int n = nbs; n <= nbe; n++) {
-      int on = newtoold[n];
-      LogicalLocation &oloc = loclist[on];
-      LogicalLocation &nloc = newloc[n];
-      if (oloc.level() > nloc.level()) { // f2c
-        for (int l = 0; l < nleaf; l++) {
-          if (ranklist[on + l] == Globals::my_rank) continue;
-          buf_size += bsf2c;
-        }
-      } else { // same level or c2f
-        if (ranklist[on] == Globals::my_rank) continue;
-        int size;
-        if (oloc.level() == nloc.level()) {
-          size = bssame;
-        } else {
-          size = bsc2f;
-        }
-        buf_size += size;
-      }
-    }
-  }
-  if (nsend != 0) {
-    sendbuf = new BufArray1D<Real>[nsend];
-    for (int n = onbs; n <= onbe; n++) {
-      int nn = oldtonew[n];
-      LogicalLocation &oloc = loclist[n];
-      LogicalLocation &nloc = newloc[nn];
-      auto pb = FindMeshBlock(n);
-      if (nloc.level() == oloc.level()) { // same level
-        if (newrank[nn] == Globals::my_rank) continue;
-        buf_size += bssame;
-      } else if (nloc.level() > oloc.level()) { // c2f
-        // c2f must communicate to multiple leaf blocks (unlike f2c, same2same)
-        for (int l = 0; l < nleaf; l++) {
-          if (newrank[nn + l] == Globals::my_rank) continue;
-          buf_size += bsc2f;
-        }      // end loop over nleaf (unique to c2f branch in this step 6)
-      } else { // f2c: restrict + pack + send
-        if (newrank[nn] == Globals::my_rank) continue;
-        buf_size += bsf2c;
-      }
-    }
-  }
-  BufArray1D<Real> bufs("RedistributeAndRefineMeshBlocks sendrecv bufs", buf_size);
-  Kokkos::Profiling::popRegion(); // Step 5
-
-  // Step 6. allocate and start receiving buffers
-  Kokkos::Profiling::pushRegion("Step 6: Pack buffer and start recv");
-  size_t buf_offset = 0;
-  if (nrecv != 0) {
-    req_recv = new MPI_Request[nrecv];
-    int rb_idx = 0; // recv buffer index
-    for (int n = nbs; n <= nbe; n++) {
-      int on = newtoold[n];
-      LogicalLocation &oloc = loclist[on];
-      LogicalLocation &nloc = newloc[n];
-      if (oloc.level() > nloc.level()) { // f2c
-        for (int l = 0; l < nleaf; l++) {
-          if (ranklist[on + l] == Globals::my_rank) continue;
-          LogicalLocation &lloc = loclist[on + l];
-          int ox1 = ((lloc.lx1() & 1LL) == 1LL), ox2 = ((lloc.lx2() & 1LL) == 1LL),
-              ox3 = ((lloc.lx3() & 1LL) == 1LL);
-          recvbuf[rb_idx] =
-              BufArray1D<Real>(bufs, std::make_pair(buf_offset, buf_offset + bsf2c));
-          buf_offset += bsf2c;
-          int tag = CreateAMRMPITag(n - nbs, ox1, ox2, ox3);
-          PARTHENON_MPI_CHECK(MPI_Irecv(recvbuf[rb_idx].data(), bsf2c, MPI_PARTHENON_REAL,
-                                        ranklist[on + l], tag, MPI_COMM_WORLD,
-                                        &(req_recv[rb_idx])));
-          rb_idx++;
-        }
-      } else { // same level or c2f
-        if (ranklist[on] == Globals::my_rank) continue;
-        int size;
-        if (oloc.level() == nloc.level()) {
-          size = bssame;
-        } else {
-          size = bsc2f;
-        }
-        recvbuf[rb_idx] =
-            BufArray1D<Real>(bufs, std::make_pair(buf_offset, buf_offset + size));
-        buf_offset += size;
-        int tag = CreateAMRMPITag(n - nbs, 0, 0, 0);
-        PARTHENON_MPI_CHECK(MPI_Irecv(recvbuf[rb_idx].data(), size, MPI_PARTHENON_REAL,
-                                      ranklist[on], tag, MPI_COMM_WORLD,
-                                      &(req_recv[rb_idx])));
-        rb_idx++;
-      }
-    }
-  }
-  Kokkos::Profiling::popRegion(); // Step 6
-
-  // Step 7. allocate, pack and start sending buffers
-  Kokkos::Profiling::pushRegion("Step 7: Pack and send buffers");
-  if (nsend != 0) {
-    req_send = new MPI_Request[nsend];
-    std::vector<int> tags(nsend);
-    std::vector<int> dest(nsend);
-    std::vector<int> count(nsend);
-    int sb_idx = 0; // send buffer index
-    for (int n = onbs; n <= onbe; n++) {
-      int nn = oldtonew[n];
-      LogicalLocation &oloc = loclist[n];
-      LogicalLocation &nloc = newloc[nn];
-      auto pb = FindMeshBlock(n);
-      if (nloc.level() == oloc.level()) { // same level
-        if (newrank[nn] == Globals::my_rank) continue;
-        sendbuf[sb_idx] =
-            BufArray1D<Real>(bufs, std::make_pair(buf_offset, buf_offset + bssame));
-        buf_offset += bssame;
-        PrepareSendSameLevel(pb.get(), sendbuf[sb_idx]);
-        tags[sb_idx] = CreateAMRMPITag(nn - nslist[newrank[nn]], 0, 0, 0);
-        dest[sb_idx] = newrank[nn];
-        count[sb_idx] = bssame;
-        sb_idx++;
-      } else if (nloc.level() > oloc.level()) { // c2f
-        // c2f must communicate to multiple leaf blocks (unlike f2c, same2same)
-        for (int l = 0; l < nleaf; l++) {
-          if (newrank[nn + l] == Globals::my_rank) continue;
-          sendbuf[sb_idx] =
-              BufArray1D<Real>(bufs, std::make_pair(buf_offset, buf_offset + bsc2f));
-          buf_offset += bsc2f;
-          PrepareSendCoarseToFineAMR(pb.get(), sendbuf[sb_idx], newloc[nn + l]);
-          tags[sb_idx] = CreateAMRMPITag(nn + l - nslist[newrank[nn + l]], 0, 0, 0);
-          dest[sb_idx] = newrank[nn + l];
-          count[sb_idx] = bsc2f;
-          sb_idx++;
-        }      // end loop over nleaf (unique to c2f branch in this step 6)
-      } else { // f2c: restrict + pack + send
-        if (newrank[nn] == Globals::my_rank) continue;
-        sendbuf[sb_idx] =
-            BufArray1D<Real>(bufs, std::make_pair(buf_offset, buf_offset + bsf2c));
-        buf_offset += bsf2c;
-        PrepareSendFineToCoarseAMR(pb.get(), sendbuf[sb_idx]);
-        int ox1 = ((oloc.lx1() & 1LL) == 1LL), ox2 = ((oloc.lx2() & 1LL) == 1LL),
-            ox3 = ((oloc.lx3() & 1LL) == 1LL);
-        tags[sb_idx] = CreateAMRMPITag(nn - nslist[newrank[nn]], ox1, ox2, ox3);
-        dest[sb_idx] = newrank[nn];
-        count[sb_idx] = bsf2c;
-        sb_idx++;
-      }
-    }
-    // wait until all send buffers are filled
-    Kokkos::fence();
-    for (auto idx = 0; idx < sb_idx; idx++) {
-      PARTHENON_MPI_CHECK(MPI_Isend(sendbuf[idx].data(), count[idx], MPI_PARTHENON_REAL,
-                                    dest[idx], tags[idx], MPI_COMM_WORLD,
-                                    &(req_send[idx])));
-    }
-  }                               // if (nsend !=0)
-  Kokkos::Profiling::popRegion(); // Step 7
-#endif                            // MPI_PARALLEL
-
-  // Step 8. construct a new MeshBlock list (moving the data within the MPI rank)
-  Kokkos::Profiling::pushRegion("Step 8: Construct new MeshBlockList");
-  {
-    RegionSize block_size = GetBlockSize();
-
-    BlockList_t new_block_list(nbe - nbs + 1);
-    for (int n = nbs; n <= nbe; n++) {
-      int on = newtoold[n];
-      if ((ranklist[on] == Globals::my_rank) &&
-          (loclist[on].level() == newloc[n].level())) {
-        // on the same MPI rank and same level -> just move it
-        new_block_list[n - nbs] = FindMeshBlock(on);
-      } else {
-        // on a different refinement level or MPI rank - create a new block
-=======
     LogicalLocation &oloc = loclist[n];
     LogicalLocation &nloc = newloc[nn];
     auto pb = FindMeshBlock(n);
@@ -1008,49 +767,15 @@
   BlockList_t new_block_list(nbe - nbs + 1);
   for (int n = nbs; n <= nbe; n++) {
     int on = newtoold[n];
-    if ((ranklist[on] == Globals::my_rank) && (loclist[on].level == newloc[n].level)) {
+    if ((ranklist[on] == Globals::my_rank) && (loclist[on].level() == newloc[n].level())) {
       // on the same MPI rank and same level -> just move it
       new_block_list[n - nbs] = FindMeshBlock(on);
       if (!new_block_list[n - nbs]) {
->>>>>>> 1ffc2a70
         BoundaryFlag block_bcs[6];
         SetBlockSizeAndBoundaries(newloc[n], block_size, block_bcs);
         new_block_list[n - nbs] =
             MeshBlock::Make(n, n - nbs, newloc[n], block_size, block_bcs, this, pin,
                             app_in, packages, resolved_packages, gflag);
-<<<<<<< HEAD
-        // fill the conservative variables
-        if ((loclist[on].level() > newloc[n].level())) { // fine to coarse (f2c)
-          for (int ll = 0; ll < nleaf; ll++) {
-            if (ranklist[on + ll] != Globals::my_rank) continue;
-            // fine to coarse on the same MPI rank (different AMR level) - restriction
-            auto pob = FindMeshBlock(on + ll);
-
-            // allocate sparse variables that were allocated on old block
-            for (auto var : pob->meshblock_data.Get()->GetVariableVector()) {
-              if (var->IsSparse() && var->IsAllocated()) {
-                new_block_list[n - nbs]->AllocateSparse(var->label());
-              }
-            }
-            FillSameRankFineToCoarseAMR(pob.get(), new_block_list[n - nbs].get(),
-                                        loclist[on + ll]);
-          }
-        } else if ((loclist[on].level() < newloc[n].level()) && // coarse to fine (c2f)
-                   (ranklist[on] == Globals::my_rank)) {
-          // coarse to fine on the same MPI rank (different AMR level) - prolongation
-          auto pob = FindMeshBlock(on);
-
-          // allocate sparse variables that were allocated on old block
-          for (auto var : pob->meshblock_data.Get()->GetVariableVector()) {
-            if (var->IsSparse() && var->IsAllocated()) {
-              new_block_list[n - nbs]->AllocateSparse(var->label());
-            }
-          }
-          FillSameRankCoarseToFineAMR(pob.get(), new_block_list[n - nbs].get(),
-                                      newloc[n]);
-        }
-=======
->>>>>>> 1ffc2a70
       }
     } else {
       // on a different refinement level or MPI rank - create a new block
@@ -1095,21 +820,7 @@
         LogicalLocation &oloc = loclist[on];
         LogicalLocation &nloc = newloc[n];
         auto pb = FindMeshBlock(n);
-<<<<<<< HEAD
-        if (oloc.level() == nloc.level()) { // same
-          if (ranklist[on] == Globals::my_rank) continue;
-          if (!received[rb_idx]) {
-            PARTHENON_MPI_CHECK(MPI_Test(&(req_recv[rb_idx]), &test, MPI_STATUS_IGNORE));
-            if (static_cast<bool>(test)) {
-              FinishRecvSameLevel(pb.get(), recvbuf[rb_idx]);
-              received[rb_idx] = true;
-            }
-          }
-          rb_idx++;
-        } else if (oloc.level() > nloc.level()) { // f2c
-=======
-
-        if (oloc.level == nloc.level &&
+        if (oloc.level() == nloc.level() &&
             ranklist[on] != Globals::my_rank) { // same level, different rank
 #ifdef MPI_PARALLEL
           for (auto &var : pb->vars_cc_) {
@@ -1119,8 +830,7 @@
             all_received = finished[idx++] && all_received;
           }
 #endif
-        } else if (oloc.level > nloc.level) { // f2c
->>>>>>> 1ffc2a70
+        } else if (oloc.level() > nloc.level()) { // f2c
           for (int l = 0; l < nleaf; l++) {
             auto pob = pb;
             if (ranklist[on + l] == Globals::my_rank) pob = old_block_list[on + l - onbs];
@@ -1135,7 +845,7 @@
               all_received = finished[idx++] && all_received;
             }
           }
-        } else if (oloc.level < nloc.level) { // c2f
+        } else if (oloc.level() < nloc.level()) { // c2f
           for (auto &var : pb->vars_cc_) {
             if (!finished[idx]) {
               auto pob = pb;
@@ -1162,7 +872,7 @@
     LogicalLocation &oloc = loclist[on];
     LogicalLocation &nloc = newloc[nn];
     auto pmb = FindMeshBlock(nn);
-    if (nloc.level > oloc.level) {
+    if (nloc.level() > oloc.level()) {
       const IndexDomain interior = IndexDomain::interior;
       IndexRange cib = pmb->c_cellbounds.GetBoundsI(interior);
       IndexRange cjb = pmb->c_cellbounds.GetBoundsJ(interior);
@@ -1199,452 +909,4 @@
 
   Kokkos::Profiling::popRegion(); // RedistributeAndRefineMeshBlocks
 }
-<<<<<<< HEAD
-
-// AMR: step 6, branch 1 (same2same: just pack+send)
-
-void Mesh::PrepareSendSameLevel(MeshBlock *pmb, BufArray1D<Real> &sendbuf) {
-  // inital offset, data starts after allocation flags
-  int p = pmb->vars_cc_.size();
-
-  // subview to set allocation flags
-  auto alloc_subview = Kokkos::subview(sendbuf, std::make_pair(0, p));
-  auto alloc_subview_h = Kokkos::create_mirror_view(HostMemSpace(), alloc_subview);
-
-  const IndexDomain interior = IndexDomain::interior;
-  IndexRange ib = pmb->cellbounds.GetBoundsI(interior);
-  IndexRange jb = pmb->cellbounds.GetBoundsJ(interior);
-  IndexRange kb = pmb->cellbounds.GetBoundsK(interior);
-  // this helper fn is used for AMR and non-refinement load balancing of
-  // MeshBlocks. Therefore, unlike PrepareSendCoarseToFineAMR(), etc., it loops over
-  // MeshBlock::vars_cc/fc_ containers, not MeshRefinement::pvars_cc/fc_ containers
-
-  // TODO(felker): add explicit check to ensure that elements of pmb->vars_cc/fc_ and
-  // pmb->pmr->pvars_cc/fc_ v point to the same objects, if adaptive
-
-  // (C++11) range-based for loop: (automatic type deduction fails when iterating over
-  // container with std::reference_wrapper; could use auto var_cc_r = var_cc.get())
-  for (int i = 0; i < pmb->vars_cc_.size(); ++i) {
-    auto &pvar_cc = pmb->vars_cc_[i];
-    alloc_subview_h(i) = pvar_cc->IsAllocated() ? 1.0 + pvar_cc->dealloc_count : 0.0;
-    int nu = pvar_cc->GetDim(4) - 1;
-    if (pvar_cc->IsAllocated()) {
-      ParArray4D<Real> var_cc = pvar_cc->data.Get<4>();
-      BufferUtility::PackData(var_cc, sendbuf, 0, nu, ib.s, ib.e, jb.s, jb.e, kb.s, kb.e,
-                              p, pmb);
-    } else {
-      // increment offset
-      p += (nu + 1) * (ib.e + 1 - ib.s) * (jb.e + 1 - jb.s) * (kb.e + 1 - kb.s);
-    }
-  }
-
-  Kokkos::deep_copy(alloc_subview, alloc_subview_h);
-
-  // WARNING(felker): casting from "Real *" to "int *" in order to append single integer
-  // to send buffer is slightly unsafe (especially if sizeof(int) > sizeof(Real))
-  if (adaptive) {
-    Kokkos::deep_copy(pmb->exec_space,
-                      Kokkos::View<int, Kokkos::MemoryUnmanaged>(
-                          reinterpret_cast<int *>(Kokkos::subview(sendbuf, p).data())),
-                      pmb->pmr->deref_count_);
-  }
-  return;
-}
-
-// step 6, branch 2 (c2f: just pack+send)
-
-void Mesh::PrepareSendCoarseToFineAMR(MeshBlock *pb, BufArray1D<Real> &sendbuf,
-                                      LogicalLocation &lloc) {
-  const int f2 = (ndim >= 2) ? 1 : 0; // extra cells/faces from being 2d
-  const int f3 = (ndim >= 3) ? 1 : 0; // extra cells/faces from being 3d
-  int ox1 = static_cast<int>((lloc.lx1() & 1LL) == 1LL);
-  int ox2 = static_cast<int>((lloc.lx2() & 1LL) == 1LL);
-  int ox3 = static_cast<int>((lloc.lx3() & 1LL) == 1LL);
-  const IndexDomain interior = IndexDomain::interior;
-  // pack
-  int il, iu, jl, ju, kl, ku;
-  if (ox1 == 0) {
-    il = pb->cellbounds.is(interior) - 1;
-    iu = pb->cellbounds.is(interior) + pb->block_size.nx1 / 2;
-  } else {
-    il = pb->cellbounds.is(interior) + pb->block_size.nx1 / 2 - 1;
-    iu = pb->cellbounds.ie(interior) + 1;
-  }
-  if (ox2 == 0) {
-    jl = pb->cellbounds.js(interior) - f2;
-    ju = pb->cellbounds.js(interior) + pb->block_size.nx2 / 2;
-  } else {
-    jl = pb->cellbounds.js(interior) + pb->block_size.nx2 / 2 - f2;
-    ju = pb->cellbounds.je(interior) + f2;
-  }
-  if (ox3 == 0) {
-    kl = pb->cellbounds.ks(interior) - f3;
-    ku = pb->cellbounds.ks(interior) + pb->block_size.nx3 / 2;
-  } else {
-    kl = pb->cellbounds.ks(interior) + pb->block_size.nx3 / 2 - f3;
-    ku = pb->cellbounds.ke(interior) + f3;
-  }
-
-  // inital offset, data starts after allocation flags
-  int p = pb->pmr->pvars_cc_.size();
-
-  // subview to set allocation flags
-  auto alloc_subview = Kokkos::subview(sendbuf, std::make_pair(0, p));
-  auto alloc_subview_h = Kokkos::create_mirror_view(HostMemSpace(), alloc_subview);
-
-  int i = 0;
-  for (auto &cc_var : pb->pmr->pvars_cc_) {
-    alloc_subview_h(i) = cc_var->IsAllocated() ? 1.0 : 0.0;
-    int nu = cc_var->GetDim(4) - 1; // TODO(JMM): looks like this only supports vectors?
-    if (cc_var->IsAllocated()) {
-      ParArray4D<Real> var_cc = cc_var->data.Get<4>();
-      BufferUtility::PackData(var_cc, sendbuf, 0, nu, il, iu, jl, ju, kl, ku, p, pb);
-    } else {
-      BufferUtility::PackZero(sendbuf, 0, nu, il, iu, jl, ju, kl, ku, p, pb);
-    }
-    i++;
-  }
-
-  Kokkos::deep_copy(alloc_subview, alloc_subview_h);
-
-  return;
-}
-
-// step 6, branch 3 (f2c: restrict, pack, send)
-
-void Mesh::PrepareSendFineToCoarseAMR(MeshBlock *pb, BufArray1D<Real> &sendbuf) {
-  // restrict and pack
-
-  const IndexDomain interior = IndexDomain::interior;
-  IndexRange cib = pb->c_cellbounds.GetBoundsI(interior);
-  IndexRange cjb = pb->c_cellbounds.GetBoundsJ(interior);
-  IndexRange ckb = pb->c_cellbounds.GetBoundsK(interior);
-
-  auto &pmr = pb->pmr;
-
-  // inital offset, data starts after allocation flags
-  int p = pmr->pvars_cc_.size();
-
-  // subview to set allocation flags
-  auto alloc_subview = Kokkos::subview(sendbuf, std::make_pair(0, p));
-  auto alloc_subview_h = Kokkos::create_mirror_view(HostMemSpace(), alloc_subview);
-
-  int i = 0;
-  for (auto &cc_var : pmr->pvars_cc_) {
-    alloc_subview_h(i) = cc_var->IsAllocated() ? 1.0 : 0.0;
-    int nu = cc_var->GetDim(4) - 1;
-    if (cc_var->IsAllocated()) {
-      pmr->RestrictCellCenteredValues(cc_var.get(), cib.s, cib.e, cjb.s, cjb.e, ckb.s,
-                                      ckb.e);
-      // TOGO(pgrete) remove temp var once Restrict func interface is updated
-      ParArray4D<Real> coarse_cc = (cc_var->coarse_s).Get<4>();
-      BufferUtility::PackData(coarse_cc, sendbuf, 0, nu, cib.s, cib.e, cjb.s, cjb.e,
-                              ckb.s, ckb.e, p, pb);
-    } else {
-      BufferUtility::PackZero(sendbuf, 0, nu, cib.s, cib.e, cjb.s, cjb.e, ckb.s, ckb.e, p,
-                              pb);
-    }
-    i++;
-  }
-
-  Kokkos::deep_copy(alloc_subview, alloc_subview_h);
-
-  return;
-}
-
-// step 7: f2c, same MPI rank, different level (just restrict+copy, no pack/send)
-
-void Mesh::FillSameRankFineToCoarseAMR(MeshBlock *pob, MeshBlock *pmb,
-                                       LogicalLocation &loc) {
-  auto &pmr = pob->pmr;
-  const IndexDomain interior = IndexDomain::interior;
-  int il =
-      pmb->cellbounds.is(interior) + ((loc.lx1() & 1LL) == 1LL) * pmb->block_size.nx1 / 2;
-  int jl =
-      pmb->cellbounds.js(interior) + ((loc.lx2() & 1LL) == 1LL) * pmb->block_size.nx2 / 2;
-  int kl =
-      pmb->cellbounds.ks(interior) + ((loc.lx3() & 1LL) == 1LL) * pmb->block_size.nx3 / 2;
-
-  IndexRange cib = pob->c_cellbounds.GetBoundsI(interior);
-  IndexRange cjb = pob->c_cellbounds.GetBoundsJ(interior);
-  IndexRange ckb = pob->c_cellbounds.GetBoundsK(interior);
-  // absent a zip() feature for range-based for loops, manually advance the
-  // iterator over "SMR/AMR-enrolled" cell-centered quantities on the new
-  // MeshBlock in lock-step with pob
-  auto pmb_cc_it = pmb->pmr->pvars_cc_.begin();
-  // iterate MeshRefinement std::vectors on pob
-  for (auto cc_var : pmr->pvars_cc_) {
-    const bool fine_allocated = cc_var->IsAllocated();
-    if (!(*pmb_cc_it)->IsAllocated()) {
-      PARTHENON_REQUIRE_THROWS(!fine_allocated,
-                               "Mesh::FillSameRankFineToCoarseAMR: Destination not "
-                               "allocated but source allocated");
-      pmb_cc_it++;
-      continue;
-    }
-    if (fine_allocated) {
-      pmr->RestrictCellCenteredValues(cc_var.get(), cib.s, cib.e, cjb.s, cjb.e, ckb.s,
-                                      ckb.e);
-    }
-
-    // copy from old/original/other MeshBlock (pob) to newly created block (pmb)
-    ParArrayND<Real> src = cc_var->coarse_s;
-    ParArrayND<Real> dst = (*pmb_cc_it)->data;
-    int nu = cc_var->GetDim(4) - 1;
-    int koff = kl - ckb.s;
-    int joff = jl - cjb.s;
-    int ioff = il - cib.s;
-    pmb->par_for(
-        "FillSameRankFineToCoarseAMR", 0, nu, ckb.s, ckb.e, cjb.s, cjb.e, cib.s, cib.e,
-        KOKKOS_LAMBDA(const int nv, const int k, const int j, const int i) {
-          // if the destination (coarse) is allocated, but source (fine) is not allocated,
-          // we just fill destination with 0's
-          dst(nv, k + koff, j + joff, i + ioff) = fine_allocated ? src(nv, k, j, i) : 0.0;
-        });
-    pmb_cc_it++;
-  }
-
-  return;
-}
-
-// step 7: c2f, same MPI rank, different level (just copy+prolongate, no pack/send)
-
-void Mesh::FillSameRankCoarseToFineAMR(MeshBlock *pob, MeshBlock *pmb,
-                                       LogicalLocation &newloc) {
-  auto &pmr = pmb->pmr;
-
-  const int f2 = (ndim >= 2) ? 1 : 0; // extra cells/faces from being 2d
-  const int f3 = (ndim >= 3) ? 1 : 0; // extra cells/faces from being 3d
-
-  const IndexDomain interior = IndexDomain::interior;
-  int il = pob->c_cellbounds.is(interior) - 1;
-  int iu = pob->c_cellbounds.ie(interior) + 1;
-  int jl = pob->c_cellbounds.js(interior) - f2;
-  int ju = pob->c_cellbounds.je(interior) + f2;
-  int kl = pob->c_cellbounds.ks(interior) - f3;
-  int ku = pob->c_cellbounds.ke(interior) + f3;
-
-  int cis = ((newloc.lx1() & 1LL) == 1LL) * pob->block_size.nx1 / 2 +
-            pob->cellbounds.is(interior) - 1;
-  int cjs = ((newloc.lx2() & 1LL) == 1LL) * pob->block_size.nx2 / 2 +
-            pob->cellbounds.js(interior) - f2;
-  int cks = ((newloc.lx3() & 1LL) == 1LL) * pob->block_size.nx3 / 2 +
-            pob->cellbounds.ks(interior) - f3;
-
-  auto pob_cc_it = pob->pmr->pvars_cc_.begin();
-  // iterate MeshRefinement std::vectors on new pmb
-  for (auto cc_var : pmr->pvars_cc_) {
-    PARTHENON_REQUIRE_THROWS(cc_var->IsAllocated() == (*pob_cc_it)->IsAllocated(),
-                             "Mesh::FillSameRankCoarseToFineAMR: Allocation mismatch");
-    if (!cc_var->IsAllocated()) {
-      pob_cc_it++;
-      continue;
-    }
-
-    int nu = cc_var->GetDim(4) - 1;
-    ParArrayND<Real> src = (*pob_cc_it)->data;
-    ParArrayND<Real> dst = cc_var->coarse_s;
-    // fill the coarse buffer
-    // WARNING: potential Cuda stream pitfall (exec space of coarse and fine MB)
-    // Need to make sure that both src and dst are done with all other task up to here
-    pob->par_for(
-        "FillSameRankCoarseToFineAMR", 0, nu, kl, ku, jl, ju, il, iu,
-        KOKKOS_LAMBDA(const int nv, const int k, const int j, const int i) {
-          dst(nv, k, j, i) = src(nv, k - kl + cks, j - jl + cjs, i - il + cis);
-        });
-    // keeping the original, following block for reference to indexing
-    // for (int nv = 0; nv <= nu; nv++) {
-    //   for (int k = kl, ck = cks; k <= ku; k++, ck++) {
-    //     for (int j = jl, cj = cjs; j <= ju; j++, cj++) {
-    //       for (int i = il, ci = cis; i <= iu; i++, ci++)
-    //         dst(nv, k, j, i) = src(nv, ck, cj, ci);
-    //     }
-    //   }
-    // }
-    pmr->ProlongateCellCenteredValues(
-        cc_var.get(), pob->c_cellbounds.is(interior), pob->c_cellbounds.ie(interior),
-        pob->c_cellbounds.js(interior), pob->c_cellbounds.je(interior),
-        pob->c_cellbounds.ks(interior), pob->c_cellbounds.ke(interior));
-    pob_cc_it++;
-  }
-  return;
-}
-
-// step 8 (receive and load), branch 1 (same2same: unpack)
-void Mesh::FinishRecvSameLevel(MeshBlock *pmb, BufArray1D<Real> &recvbuf) {
-  // inital offset, data starts after allocation flags
-  int p = pmb->vars_cc_.size();
-
-  // subview to set allocation flags
-  auto alloc_subview = Kokkos::subview(recvbuf, std::make_pair(0, p));
-  auto alloc_subview_h =
-      Kokkos::create_mirror_view_and_copy(HostMemSpace(), alloc_subview);
-
-  const IndexDomain interior = IndexDomain::interior;
-  IndexRange ib = pmb->cellbounds.GetBoundsI(interior);
-  IndexRange jb = pmb->cellbounds.GetBoundsJ(interior);
-  IndexRange kb = pmb->cellbounds.GetBoundsK(interior);
-
-  for (int i = 0; i < pmb->vars_cc_.size(); ++i) {
-    auto &pvar_cc = pmb->vars_cc_[i];
-    int nu = pvar_cc->GetDim(4) - 1;
-
-    if (alloc_subview_h(i) > 0.0) {
-      // allocated on sending block
-      if (!pvar_cc->IsAllocated()) {
-        // need to allocate locally
-        pmb->AllocateSparse(pvar_cc->label());
-      }
-      PARTHENON_REQUIRE_THROWS(
-          pvar_cc->IsAllocated(),
-          "FinishRecvSameLevel: Received variable that was allocated on sending "
-          "block but it is not allocated on receiving block");
-      ParArray4D<Real> var_cc_ = pvar_cc->data.Get<4>();
-      BufferUtility::UnpackData(recvbuf, var_cc_, 0, nu, ib.s, ib.e, jb.s, jb.e, kb.s,
-                                kb.e, p, pmb);
-      pvar_cc->dealloc_count = static_cast<int>(alloc_subview_h(i) - 1.0);
-    } else {
-      // increment offset
-      p += (nu + 1) * (ib.e + 1 - ib.s) * (jb.e + 1 - jb.s) * (kb.e + 1 - kb.s);
-      PARTHENON_REQUIRE_THROWS(
-          !pvar_cc->IsAllocated(),
-          "FinishRecvSameLevel: Received variable that was not allocated on sending "
-          "block but it is allocated on receiving block");
-    }
-  }
-
-  // WARNING(felker): casting from "Real *" to "int *" in order to read single
-  // appended integer from received buffer is slightly unsafe
-  if (adaptive) {
-    Kokkos::deep_copy(pmb->exec_space, pmb->pmr->deref_count_,
-                      Kokkos::View<int, Kokkos::MemoryUnmanaged>(
-                          reinterpret_cast<int *>(Kokkos::subview(recvbuf, p).data())));
-  }
-  return;
-}
-
-// step 8 (receive and load), branch 2 (f2c: unpack)
-void Mesh::FinishRecvFineToCoarseAMR(MeshBlock *pb, BufArray1D<Real> &recvbuf,
-                                     LogicalLocation &lloc) {
-  const int f2 = (ndim >= 2) ? 1 : 0; // extra cells/faces from being 2d
-  const int f3 = (ndim >= 3) ? 1 : 0; // extra cells/faces from being 3d
-
-  const IndexDomain interior = IndexDomain::interior;
-  IndexRange ib = pb->cellbounds.GetBoundsI(interior);
-  IndexRange jb = pb->cellbounds.GetBoundsJ(interior);
-  IndexRange kb = pb->cellbounds.GetBoundsK(interior);
-
-  int ox1 = static_cast<int>((lloc.lx1() & 1LL) == 1LL);
-  int ox2 = static_cast<int>((lloc.lx2() & 1LL) == 1LL);
-  int ox3 = static_cast<int>((lloc.lx3() & 1LL) == 1LL);
-  int il, iu, jl, ju, kl, ku;
-
-  if (ox1 == 0)
-    il = ib.s, iu = ib.s + pb->block_size.nx1 / 2 - 1;
-  else
-    il = ib.s + pb->block_size.nx1 / 2, iu = ib.e;
-  if (ox2 == 0)
-    jl = jb.s, ju = jb.s + pb->block_size.nx2 / 2 - f2;
-  else
-    jl = jb.s + pb->block_size.nx2 / 2, ju = jb.e;
-  if (ox3 == 0)
-    kl = kb.s, ku = kb.s + pb->block_size.nx3 / 2 - f3;
-  else
-    kl = kb.s + pb->block_size.nx3 / 2, ku = kb.e;
-
-  // inital offset, data starts after allocation flags
-  int p = pb->pmr->pvars_cc_.size();
-
-  // subview to set allocation flags
-  auto alloc_subview = Kokkos::subview(recvbuf, std::make_pair(0, p));
-  auto alloc_subview_h =
-      Kokkos::create_mirror_view_and_copy(HostMemSpace(), alloc_subview);
-
-  int i = 0;
-  for (auto &cc_var : pb->pmr->pvars_cc_) {
-    int nu = cc_var->GetDim(4) - 1;
-
-    if ((alloc_subview_h(i) == 1.0) && !cc_var->IsAllocated()) {
-      // need to allocate locally
-      pb->AllocateSparse(cc_var->label());
-      PARTHENON_REQUIRE_THROWS(
-          cc_var->IsAllocated(),
-          "Mesh::FinishRecvFineToCoarseAMR: Failed to allocate variable");
-    }
-
-    if (cc_var->IsAllocated()) {
-      ParArray4D<Real> var_cc = cc_var->data.Get<4>();
-      BufferUtility::UnpackData(recvbuf, var_cc, 0, nu, il, iu, jl, ju, kl, ku, p, pb);
-    } else {
-      // increment offset
-      p += (nu + 1) * (iu + 1 - il) * (ju + 1 - jl) * (ku + 1 - kl);
-    }
-    i++;
-  }
-  return;
-}
-
-// step 8 (receive and load), branch 2 (c2f: unpack+prolongate)
-void Mesh::FinishRecvCoarseToFineAMR(MeshBlock *pb, BufArray1D<Real> &recvbuf) {
-  const int f2 = (ndim >= 2) ? 1 : 0; // extra cells/faces from being 2d
-  const int f3 = (ndim >= 3) ? 1 : 0; // extra cells/faces from being 3d
-  auto &pmr = pb->pmr;
-  // inital offset, data starts after allocation flags
-  int p = pmr->pvars_cc_.size();
-
-  // subview to set allocation flags
-  auto alloc_subview = Kokkos::subview(recvbuf, std::make_pair(0, p));
-  auto alloc_subview_h = Kokkos::create_mirror_view(HostMemSpace(), alloc_subview);
-
-  const IndexDomain interior = IndexDomain::interior;
-  IndexRange cib = pb->c_cellbounds.GetBoundsI(interior);
-  IndexRange cjb = pb->c_cellbounds.GetBoundsJ(interior);
-  IndexRange ckb = pb->c_cellbounds.GetBoundsK(interior);
-
-  int il = cib.s - 1, iu = cib.e + 1, jl = cjb.s - f2, ju = cjb.e + f2, kl = ckb.s - f3,
-      ku = ckb.e + f3;
-
-  int i = 0;
-  for (auto &cc_var : pmr->pvars_cc_) {
-    int nu = cc_var->GetDim(4) - 1;
-
-    if ((alloc_subview_h(i) == 1.0) && !cc_var->IsAllocated()) {
-      // need to allocate locally
-      pb->AllocateSparse(cc_var->label());
-      PARTHENON_REQUIRE_THROWS(
-          cc_var->IsAllocated(),
-          "Mesh::FinishRecvCoarseToFineAMR: Failed to allocate variable");
-    }
-
-    if (cc_var->IsAllocated()) {
-      PARTHENON_REQUIRE_THROWS(nu == cc_var->GetDim(4) - 1, "nu mismatch");
-      ParArray4D<Real> coarse_cc = (cc_var->coarse_s).Get<4>();
-      BufferUtility::UnpackData(recvbuf, coarse_cc, 0, nu, il, iu, jl, ju, kl, ku, p, pb);
-      pmr->ProlongateCellCenteredValues(cc_var.get(), cib.s, cib.e, cjb.s, cjb.e, ckb.s,
-                                        ckb.e);
-    } else {
-      // increment offset
-      p += (nu + 1) * (iu + 1 - il) * (ju + 1 - jl) * (ku + 1 - kl);
-    }
-    i++;
-  }
-
-  return;
-}
-
-//----------------------------------------------------------------------------------------
-//! \fn int CreateAMRMPITag(int lid, int ox1, int ox2, int ox3)
-//  \brief calculate an MPI tag for AMR block transfer
-// tag = local id of destination (remaining bits) + ox1(1 bit) + ox2(1 bit) + ox3(1 bit)
-//       + physics(5 bits)
-
-// See comments on BoundaryBase::CreateBvalsMPITag()
-
-int Mesh::CreateAMRMPITag(int lid, int ox1, int ox2, int ox3) {
-  // the trailing zero is used as "id" to indicate an AMR related tag
-  return (lid << 8) | (ox1 << 7) | (ox2 << 6) | (ox3 << 5) | 0;
-}
-
-=======
->>>>>>> 1ffc2a70
 } // namespace parthenon