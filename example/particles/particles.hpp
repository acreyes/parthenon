//========================================================================================
// (C) (or copyright) 2020-2021. Triad National Security, LLC. All rights reserved.
//
// This program was produced under U.S. Government contract 89233218CNA000001 for Los
// Alamos National Laboratory (LANL), which is operated by Triad National Security, LLC
// for the U.S. Department of Energy/National Nuclear Security Administration. All rights
// in the program are reserved by Triad National Security, LLC, and the U.S. Department
// of Energy/National Nuclear Security Administration. The Government is granted for
// itself and others acting on its behalf a nonexclusive, paid-up, irrevocable worldwide
// license in this material to reproduce, prepare derivative works, distribute copies to
// the public, perform publicly and display publicly, and to permit others to do so.
//========================================================================================
#ifndef EXAMPLE_PARTICLES_PARTICLES_HPP_
#define EXAMPLE_PARTICLES_PARTICLES_HPP_

#include <memory>

#include "Kokkos_Random.hpp"

#include <parthenon/driver.hpp>
#include <parthenon/package.hpp>

using namespace parthenon::driver::prelude;
using namespace parthenon::package::prelude;
using namespace parthenon;

namespace particles_example {

typedef Kokkos::Random_XorShift64_Pool<> RNGPool;

class ParticleDriver : public EvolutionDriver {
 public:
  ParticleDriver(ParameterInput *pin, ApplicationInput *app_in, Mesh *pm)
<<<<<<< HEAD
      : EvolutionDriver(pin, app_in, pm),
        integrator(std::make_unique<StagedIntegrator>(pin)) {}
  TaskCollection MakeParticlesCreationTaskCollection();
  TaskCollection MakeParticlesUpdateTaskCollection();
  TaskCollection MakeFinalizationTaskCollection();
  TaskListStatus Step();

 private:
  std::unique_ptr<StagedIntegrator> integrator;
=======
      : EvolutionDriver(pin, app_in, pm), integrator(pin) {}
  TaskCollection MakeParticlesCreationTaskCollection() const;
  TaskCollection MakeParticlesUpdateTaskCollection() const;
  TaskCollection MakeFinalizationTaskCollection() const;
  TaskListStatus Step();

 private:
  StagedIntegrator integrator;
>>>>>>> ce06ea00
};

void ProblemGenerator(MeshBlock *pmb, ParameterInput *pin);
Packages_t ProcessPackages(std::unique_ptr<ParameterInput> &pin);

namespace Particles {

std::shared_ptr<StateDescriptor> Initialize(ParameterInput *pin);
AmrTag CheckRefinement(MeshBlockData<Real> *rc);
Real EstimateTimestepBlock(MeshBlockData<Real> *rc);

} // namespace Particles

} // namespace particles_example

#endif // EXAMPLE_PARTICLES_PARTICLES_HPP_<|MERGE_RESOLUTION|>--- conflicted
+++ resolved
@@ -31,17 +31,6 @@
 class ParticleDriver : public EvolutionDriver {
  public:
   ParticleDriver(ParameterInput *pin, ApplicationInput *app_in, Mesh *pm)
-<<<<<<< HEAD
-      : EvolutionDriver(pin, app_in, pm),
-        integrator(std::make_unique<StagedIntegrator>(pin)) {}
-  TaskCollection MakeParticlesCreationTaskCollection();
-  TaskCollection MakeParticlesUpdateTaskCollection();
-  TaskCollection MakeFinalizationTaskCollection();
-  TaskListStatus Step();
-
- private:
-  std::unique_ptr<StagedIntegrator> integrator;
-=======
       : EvolutionDriver(pin, app_in, pm), integrator(pin) {}
   TaskCollection MakeParticlesCreationTaskCollection() const;
   TaskCollection MakeParticlesUpdateTaskCollection() const;
@@ -50,7 +39,6 @@
 
  private:
   StagedIntegrator integrator;
->>>>>>> ce06ea00
 };
 
 void ProblemGenerator(MeshBlock *pmb, ParameterInput *pin);
