--- conflicted
+++ resolved
@@ -426,55 +426,6 @@
   Kokkos::Profiling::popRegion();
 }
 
-<<<<<<< HEAD
-// 5D loop using Kokkos 1D Range
-template <typename Function>
-inline void par_for(LoopPatternFlatRange, const std::string &name,
-                    DevExecSpace exec_space, const int bl, const int bu, const int nl,
-                    const int nu, const int kl, const int ku, const int jl, const int ju,
-                    const int il, const int iu, const Function &function) {
-  const int Nb = bu - bl + 1;
-  const int Nn = nu - nl + 1;
-  const int Nk = ku - kl + 1;
-  const int Nj = ju - jl + 1;
-  const int Ni = iu - il + 1;
-  const int NbNnNkNjNi = Nb * Nn * Nk * Nj * Ni;
-  const int NnNkNjNi = Nn * Nk * Nj * Ni;
-  const int NkNjNi = Nk * Nj * Ni;
-  const int NjNi = Nj * Ni;
-  Kokkos::parallel_for(
-      name, Kokkos::RangePolicy<>(exec_space, 0, NbNnNkNjNi),
-      KOKKOS_LAMBDA(const int &idx) {
-        int b = idx / NnNkNjNi;
-        int n = (idx - b * NnNkNjNi) / NkNjNi;
-        int k = (idx - b * NnNkNjNi - n * NkNjNi) / NjNi;
-        int j = (idx - b * NnNkNjNi - n * NkNjNi - k * NjNi) / Ni;
-        int i = idx - b * NnNkNjNi - n * NkNjNi - k * NjNi - j * Ni;
-        b += bl;
-        n += nl;
-        k += kl;
-        j += jl;
-        i += il;
-        function(b, n, k, j, i);
-      });
-}
-
-// 5D loop using SIMD FOR loops
-template <typename Function>
-inline void par_for(LoopPatternSimdFor, const std::string &name, DevExecSpace exec_space,
-                    const int bl, const int bu, const int nl, const int nu, const int kl,
-                    const int ku, const int jl, const int ju, const int il, const int iu,
-                    const Function &function) {
-  Kokkos::Profiling::pushRegion(name);
-  for (auto b = bl; b <= bu; b++)
-    for (auto n = nl; n <= nu; n++)
-      for (auto k = kl; k <= ku; k++)
-        for (auto j = jl; j <= ju; j++)
-#pragma omp simd
-          for (auto i = il; i <= iu; i++)
-            function(b, n, k, j, i);
-  Kokkos::Profiling::popRegion();
-=======
 // 5D loop using MDRange loops
 template <typename Function, class... Args>
 inline typename std::enable_if<sizeof...(Args) <= 1, void>::type
@@ -493,6 +444,57 @@
       function, std::forward<Args>(args)...);
 }
 
+// 5D loop using Kokkos 1D Range
+template <typename Function>
+inline void par_dispatch(LoopPatternFlatRange, const std::string &name,
+                         DevExecSpace exec_space, const int bl, const int bu,
+                         const int nl, const int nu, const int kl, const int ku,
+                         const int jl, const int ju, const int il, const int iu,
+                         const Function &function) {
+  const int Nb = bu - bl + 1;
+  const int Nn = nu - nl + 1;
+  const int Nk = ku - kl + 1;
+  const int Nj = ju - jl + 1;
+  const int Ni = iu - il + 1;
+  const int NbNnNkNjNi = Nb * Nn * Nk * Nj * Ni;
+  const int NnNkNjNi = Nn * Nk * Nj * Ni;
+  const int NkNjNi = Nk * Nj * Ni;
+  const int NjNi = Nj * Ni;
+  Kokkos::parallel_for(
+      name, Kokkos::RangePolicy<>(exec_space, 0, NbNnNkNjNi),
+      KOKKOS_LAMBDA(const int &idx) {
+        int b = idx / NnNkNjNi;
+        int n = (idx - b * NnNkNjNi) / NkNjNi;
+        int k = (idx - b * NnNkNjNi - n * NkNjNi) / NjNi;
+        int j = (idx - b * NnNkNjNi - n * NkNjNi - k * NjNi) / Ni;
+        int i = idx - b * NnNkNjNi - n * NkNjNi - k * NjNi - j * Ni;
+        b += bl;
+        n += nl;
+        k += kl;
+        j += jl;
+        i += il;
+        function(b, n, k, j, i);
+      });
+}
+
+// 5D loop using SIMD FOR loops
+template <typename Function>
+inline void par_dispatch(LoopPatternSimdFor, const std::string &name,
+                         DevExecSpace exec_space, const int bl, const int bu,
+                         const int nl, const int nu, const int kl, const int ku,
+                         const int jl, const int ju, const int il, const int iu,
+                         const Function &function) {
+  Kokkos::Profiling::pushRegion(name);
+  for (auto b = bl; b <= bu; b++)
+    for (auto n = nl; n <= nu; n++)
+      for (auto k = kl; k <= ku; k++)
+        for (auto j = jl; j <= ju; j++)
+#pragma omp simd
+          for (auto i = il; i <= iu; i++)
+            function(b, n, k, j, i);
+  Kokkos::Profiling::popRegion();
+}
+
 template <class... Args>
 inline void par_for(Args &&... args) {
   par_dispatch(std::forward<Args>(args)...);
@@ -501,7 +503,6 @@
 template <class... Args>
 inline void par_reduce(Args &&... args) {
   par_dispatch(std::forward<Args>(args)...);
->>>>>>> 9e9e485e
 }
 
 // 1D  outer parallel loop using Kokkos Teams
