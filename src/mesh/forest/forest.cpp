--- conflicted
+++ resolved
@@ -179,17 +179,10 @@
       }
       if (add) {
         LogicalLocation nloc(level, nx[0], nx[1], nx[2]);
-<<<<<<< HEAD
         LogicalCoordinateTransformation lcoord_trans;
         lcoord_trans.use_offset = true;
         lcoord_trans.offset = ox;
-        ll_map[loc].second->AddNeighborTree(ox, ll_map[nloc].second, lcoord_trans);
-=======
-        RelativeOrientation orient;
-        orient.use_offset = true;
-        orient.offset = ox;
-        ll_map[loc].second->AddNeighborTree(ox, ll_map[nloc].second, orient, p);
->>>>>>> d1e96ce4
+        ll_map[loc].second->AddNeighborTree(ox, ll_map[nloc].second, lcoord_trans, p);
       }
     }
   }
