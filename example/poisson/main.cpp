--- conflicted
+++ resolved
@@ -37,12 +37,7 @@
   // Now that ParthenonInit has been called and setup succeeded, the code can now
   // make use of MPI and Kokkos
 
-<<<<<<< HEAD
-  // This block ensures the driver is deleted before MPI is finalized,
-  // as some of its members control MPI resources
-=======
   // This needs to be scoped so that the driver object is destructed before Finalize
->>>>>>> fcf8c6e2
   {
     // Initialize the driver
     poisson_example::PoissonDriver driver(pman.pinput.get(), pman.app_input.get(),
@@ -51,10 +46,6 @@
     // This line actually runs the simulation
     auto driver_status = driver.Execute();
   }
-<<<<<<< HEAD
-
-=======
->>>>>>> fcf8c6e2
   // call MPI_Finalize and Kokkos::finalize if necessary
   pman.ParthenonFinalize();
 
