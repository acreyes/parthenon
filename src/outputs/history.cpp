--- conflicted
+++ resolved
@@ -46,165 +46,8 @@
 //! \fn void OutputType::HistoryFile()
 //  \brief Writes a history file
 
-<<<<<<< HEAD
-void HistoryOutput::WriteOutputFile(Mesh *pm, ParameterInput *pin, bool flag) {
-  MeshBlock *pmb = pm->pblock;
-  Real real_max = std::numeric_limits<Real>::max();
-  Real real_min = std::numeric_limits<Real>::min();
-  const IndexDomain entire = IndexDomain::entire;
-  const IndexDomain interior = IndexDomain::interior;
-  AthenaArray<Real> vol(pmb->cellbounds.ncellsi(entire));
-  const int nhistory_output = NHISTORY_VARS + pm->nuser_history_output_;
-  std::unique_ptr<Real[]> hst_data(new Real[nhistory_output]);
-  // initialize built-in variable sums to 0.0
-  for (int n=0; n<NHISTORY_VARS; ++n) hst_data[n] = 0.0;
-  // initialize user-defined history outputs depending on the requested operation
-  for (int n=0; n<pm->nuser_history_output_; n++) {
-    switch (pm->user_history_ops_[n]) {
-      case UserHistoryOperation::sum:
-        hst_data[NHISTORY_VARS+n] = 0.0;
-        break;
-      case UserHistoryOperation::max:
-        hst_data[NHISTORY_VARS+n] = real_min;
-        break;
-      case UserHistoryOperation::min:
-        hst_data[NHISTORY_VARS+n] = real_max;
-        break;
-    }
-  }
-
-  // Loop over MeshBlocks
-  while (pmb != nullptr) {
-    // Sum history variables over cells.  Note ghost cells are never included in sums
-    for (int k=pmb->cellbounds.ks(interior); k<=pmb->cellbounds.ke(interior); ++k) {
-      for (int j=pmb->cellbounds.js(interior); j<=pmb->cellbounds.je(interior); ++j) {
-        pmb->pcoord->CellVolume(k, j, pmb->cellbounds.is(interior), pmb->cellbounds.ie(interior), vol);
-        for (int i=pmb->cellbounds.is(interior); i<=pmb->cellbounds.ie(interior); ++i) {
-          // NEW_OUTPUT_TYPES:
-
-          hst_data[0] += 0.0;
-          hst_data[1] += 0.0;
-          hst_data[2] += 0.0;
-          hst_data[3] += 0.0;
-          // + partitioned KE by coordinate direction:
-          hst_data[4] += 0.0;
-          hst_data[5] += 0.0;
-          hst_data[6] += 0.0;
-        }
-      }
-    }
-    for (int n=0; n<pm->nuser_history_output_; n++) { // user-defined history outputs
-      if (pm->user_history_func_[n] != nullptr) {
-        Real usr_val = pm->user_history_func_[n](pmb, n);
-        switch (pm->user_history_ops_[n]) {
-          case UserHistoryOperation::sum:
-            // TODO(felker): this should automatically volume-weight the sum, like the
-            // built-in variables. But existing user-defined .hst fns are currently
-            // weighting their returned values.
-            hst_data[NHISTORY_VARS+n] += usr_val;
-            break;
-          case UserHistoryOperation::max:
-            hst_data[NHISTORY_VARS+n] = std::max(usr_val, hst_data[NHISTORY_VARS+n]);
-            break;
-          case UserHistoryOperation::min:
-            hst_data[NHISTORY_VARS+n] = std::min(usr_val, hst_data[NHISTORY_VARS+n]);
-            break;
-        }
-      }
-    }
-    pmb = pmb->next;
-  }  // end loop over MeshBlocks
-
-#ifdef MPI_PARALLEL
-  // sum built-in/predefined hst_data[] over all ranks
-  if (Globals::my_rank == 0) {
-    MPI_Reduce(MPI_IN_PLACE, hst_data.get(), NHISTORY_VARS, MPI_ATHENA_REAL, MPI_SUM, 0,
-               MPI_COMM_WORLD);
-  } else {
-    MPI_Reduce(hst_data.get(), hst_data.get(), NHISTORY_VARS, MPI_ATHENA_REAL, MPI_SUM,
-               0, MPI_COMM_WORLD);
-  }
-  // apply separate chosen operations to each user-defined history output
-  for (int n=0; n<pm->nuser_history_output_; n++) {
-    Real *usr_hst_data = hst_data.get() + NHISTORY_VARS + n;
-    MPI_Op usr_op;
-    switch (pm->user_history_ops_[n]) {
-      case UserHistoryOperation::sum:
-        usr_op = MPI_SUM;
-        break;
-      case UserHistoryOperation::max:
-        usr_op = MPI_MAX;
-        break;
-      case UserHistoryOperation::min:
-        usr_op = MPI_MIN;
-        break;
-    }
-    if (Globals::my_rank == 0) {
-      MPI_Reduce(MPI_IN_PLACE, usr_hst_data, 1, MPI_ATHENA_REAL, usr_op, 0,
-                 MPI_COMM_WORLD);
-    } else {
-      MPI_Reduce(usr_hst_data, usr_hst_data, 1, MPI_ATHENA_REAL, usr_op, 0,
-                 MPI_COMM_WORLD);
-    }
-  }
-#endif
-
-  // only the master rank writes the file
-  // create filename: "file_basename" + ".hst".  There is no file number.
-  if (Globals::my_rank == 0) {
-    std::string fname;
-    fname.assign(output_params.file_basename);
-    fname.append(".hst");
-
-    // open file for output
-    FILE *pfile;
-    std::stringstream msg;
-    if ((pfile = std::fopen(fname.c_str(),"a")) == nullptr) {
-      msg << "### FATAL ERROR in function [OutputType::HistoryFile]" << std::endl
-          << "Output file '" << fname << "' could not be opened";
-      ATHENA_ERROR(msg);
-    }
-
-    // If this is the first output, write header
-    if (output_params.file_number == 0) {
-      // NEW_OUTPUT_TYPES:
-
-      int iout = 1;
-      std::fprintf(pfile,"# Athena++ history data\n"); // descriptor is first line
-      std::fprintf(pfile,"# [%d]=time     ", iout++);
-      std::fprintf(pfile,"[%d]=dt       ", iout++);
-      std::fprintf(pfile,"[%d]=mass     ", iout++);
-      std::fprintf(pfile,"[%d]=1-mom    ", iout++);
-      std::fprintf(pfile,"[%d]=2-mom    ", iout++);
-      std::fprintf(pfile,"[%d]=3-mom    ", iout++);
-      std::fprintf(pfile,"[%d]=1-KE     ", iout++);
-      std::fprintf(pfile,"[%d]=2-KE     ", iout++);
-      std::fprintf(pfile,"[%d]=3-KE     ", iout++);
-      for (int n=0; n<pm->nuser_history_output_; n++)
-        std::fprintf(pfile,"[%d]=%-8s", iout++,
-                     pm->user_history_output_names_[n].c_str());
-      std::fprintf(pfile,"\n");                              // terminate line
-    }
-
-    // write history variables
-    std::fprintf(pfile, output_params.data_format.c_str(), pm->time);
-    std::fprintf(pfile, output_params.data_format.c_str(), pm->dt);
-    for (int n=0; n<nhistory_output; ++n)
-      std::fprintf(pfile, output_params.data_format.c_str(), hst_data[n]);
-    std::fprintf(pfile,"\n"); // terminate line
-    std::fclose(pfile);
-  }
-
-  // increment counters, clean up
-  output_params.file_number++;
-  output_params.next_time += output_params.dt;
-  pin->SetInteger(output_params.block_name, "file_number", output_params.file_number);
-  pin->SetReal(output_params.block_name, "next_time", output_params.next_time);
-  return;
-=======
 void HistoryOutput::WriteOutputFile(Mesh *pm, ParameterInput *pin, SimTime *tm) {
   throw std::runtime_error(std::string(__func__) + " is not implemented");
->>>>>>> 45257b25
 }
 
 } // namespace parthenon