--- conflicted
+++ resolved
@@ -3,10 +3,7 @@
 ## Current develop
 
 ### Added (new features/APIs/variables/...)
-<<<<<<< HEAD
 - [[PR 463]](https://github.com/lanl/parthenon/pull/463) Add `PARTHENON_ENABLE_TESTING` and `PARTHENON_ENABLE_PYTHON_MODULE_CHECK` option and documention on how to use the regression testing framework downstream.
-=======
->>>>>>> 7af372e0
 - [[PR 461]](https://github.com/lanl/parthenon/pull/461) A negative `dt` in an output block disables it.
 - [[PR 439]](https://github.com/lanl/parthenon/pull/439) Add split initialization of environment (`ParthenonInitEnv()`) and packages and mesh (`ParthenonInitPackagesAndMesh()`) to `ParthenonManager`
 - [[PR 406]](https://github.com/lanl/parthenon/pull/406) Add `stochastic_subgrid` example that performs a random amount of work per cell (drawn from a power law distribution)
