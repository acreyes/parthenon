//========================================================================================
// (C) (or copyright) 2020. Triad National Security, LLC. All rights reserved.
//
// This program was produced under U.S. Government contract 89233218CNA000001 for Los
// Alamos National Laboratory (LANL), which is operated by Triad National Security, LLC
// for the U.S. Department of Energy/National Nuclear Security Administration. All rights
// in the program are reserved by Triad National Security, LLC, and the U.S. Department
// of Energy/National Nuclear Security Administration. The Government is granted for
// itself and others acting on its behalf a nonexclusive, paid-up, irrevocable worldwide
// license in this material to reproduce, prepare derivative works, distribute copies to
// the public, perform publicly and display publicly, and to permit others to do so.
//========================================================================================

#include <algorithm>
#include <cmath>
#include <limits>
#include <string>
#include <vector>

#include <coordinates/coordinates.hpp>
#include <parthenon/package.hpp>

#include "advection_package.hpp"

using namespace parthenon::package::prelude;

// *************************************************//
// define the "physics" package Advect, which      *//
// includes defining various functions that control*//
// how parthenon functions and any tasks needed to *//
// implement the "physics"                         *//
// *************************************************//

namespace advection_package {

std::shared_ptr<StateDescriptor> Initialize(ParameterInput *pin) {
  auto pkg = std::make_shared<StateDescriptor>("advection_package");

  Real cfl = pin->GetOrAddReal("Advection", "cfl", 0.45);
  pkg->AddParam<>("cfl", cfl);
  Real vx = pin->GetOrAddReal("Advection", "vx", 1.0);
  Real vy = pin->GetOrAddReal("Advection", "vy", 1.0);
  Real vz = pin->GetOrAddReal("Advection", "vz", 1.0);
  Real refine_tol = pin->GetOrAddReal("Advection", "refine_tol", 0.3);
  pkg->AddParam<>("refine_tol", refine_tol);
  Real derefine_tol = pin->GetOrAddReal("Advection", "derefine_tol", 0.03);
  pkg->AddParam<>("derefine_tol", derefine_tol);

  auto profile_str = pin->GetOrAddString("Advection", "profile", "wave");
  int profile = -1; // unspecified profile
  if (profile_str.compare("wave") == 0) {
    profile = 0;
  } else if (profile_str.compare("smooth_gaussian") == 0) {
    profile = 1;
  } else if (profile_str.compare("hard_sphere") == 0) {
    profile = 2;
  } else {
    PARTHENON_FAIL("Unknown profile in advection example: " + profile_str);
  }
  pkg->AddParam<>("profile", profile);

  Real amp = pin->GetOrAddReal("Advection", "amp", 1e-6);
  Real vel = std::sqrt(vx * vx + vy * vy + vz * vz);
  Real ang_2 = pin->GetOrAddReal("Advection", "ang_2", -999.9);
  Real ang_3 = pin->GetOrAddReal("Advection", "ang_3", -999.9);

  Real ang_2_vert = pin->GetOrAddBoolean("Advection", "ang_2_vert", false);
  Real ang_3_vert = pin->GetOrAddBoolean("Advection", "ang_3_vert", false);

  // For wavevector along coordinate axes, set desired values of ang_2/ang_3.
  //    For example, for 1D problem use ang_2 = ang_3 = 0.0
  //    For wavevector along grid diagonal, do not input values for ang_2/ang_3.
  // Code below will automatically calculate these imposing periodicity and exactly one
  // wavelength along each grid direction
  Real x1size = pin->GetOrAddReal("parthenon/mesh", "x1max", 1.5) -
                pin->GetOrAddReal("parthenon/mesh", "x1min", -1.5);
  Real x2size = pin->GetOrAddReal("parthenon/mesh", "x2max", 1.0) -
                pin->GetOrAddReal("parthenon/mesh", "x2min", -1.0);
  Real x3size = pin->GetOrAddReal("parthenon/mesh", "x3max", 1.0) -
                pin->GetOrAddReal("parthenon/mesh", "x3min", -1.0);

  // User should never input -999.9 in angles
  if (ang_3 == -999.9) ang_3 = std::atan(x1size / x2size);
  Real sin_a3 = std::sin(ang_3);
  Real cos_a3 = std::cos(ang_3);

  // Override ang_3 input and hardcode vertical (along x2 axis) wavevector
  if (ang_3_vert) {
    sin_a3 = 1.0;
    cos_a3 = 0.0;
    ang_3 = 0.5 * M_PI;
  }

  if (ang_2 == -999.9)
    ang_2 = std::atan(0.5 * (x1size * cos_a3 + x2size * sin_a3) / x3size);
  Real sin_a2 = std::sin(ang_2);
  Real cos_a2 = std::cos(ang_2);

  // Override ang_2 input and hardcode vertical (along x3 axis) wavevector
  if (ang_2_vert) {
    sin_a2 = 1.0;
    cos_a2 = 0.0;
    ang_2 = 0.5 * M_PI;
  }

  Real x1 = x1size * cos_a2 * cos_a3;
  Real x2 = x2size * cos_a2 * sin_a3;
  Real x3 = x3size * sin_a2;

  // For lambda choose the smaller of the 3
  Real lambda = x1;
  if ((pin->GetOrAddInteger("parthenon/mesh", "nx2", 1) > 1) && ang_3 != 0.0)
    lambda = std::min(lambda, x2);
  if ((pin->GetOrAddInteger("parthenon/mesh", "nx3", 1) > 1) && ang_2 != 0.0)
    lambda = std::min(lambda, x3);

  // If cos_a2 or cos_a3 = 0, need to override lambda
  if (ang_3_vert) lambda = x2;
  if (ang_2_vert) lambda = x3;

  // Initialize k_parallel
  Real k_par = 2.0 * (PI) / lambda;

  pkg->AddParam<>("amp", amp);
  pkg->AddParam<>("vel", vel);
  pkg->AddParam<>("vx", vx);
  pkg->AddParam<>("vy", vy);
  pkg->AddParam<>("vz", vz);
  pkg->AddParam<>("k_par", k_par);
  pkg->AddParam<>("cos_a2", cos_a2);
  pkg->AddParam<>("cos_a3", cos_a3);
  pkg->AddParam<>("sin_a2", sin_a2);
  pkg->AddParam<>("sin_a3", sin_a3);

  std::string field_name = "advected";
  Metadata m({Metadata::Cell, Metadata::Independent, Metadata::FillGhost});
  pkg->AddField(field_name, m);

  field_name = "one_minus_advected";
  m = Metadata({Metadata::Cell, Metadata::Derived, Metadata::OneCopy});
  pkg->AddField(field_name, m);

  field_name = "one_minus_advected_sq";
  pkg->AddField(field_name, m);

  // for fun make this last one a multi-component field using SparseVariable
  field_name = "one_minus_sqrt_one_minus_advected_sq";
  m = Metadata({Metadata::Cell, Metadata::Derived, Metadata::OneCopy, Metadata::Sparse},
               12 // just picking a sparse_id out of a hat for demonstration
  );
  pkg->AddField(field_name, m);
  // add another component
  m = Metadata({Metadata::Cell, Metadata::Derived, Metadata::OneCopy, Metadata::Sparse},
               37 // just picking a sparse_id out of a hat for demonstration
  );
  pkg->AddField(field_name, m);

  pkg->FillDerived = SquareIt;
  pkg->CheckRefinement = CheckRefinement;
  pkg->EstimateTimestep = EstimateTimestep;

  return pkg;
}

AmrTag CheckRefinement(Container<Real> &rc) {
  MeshBlock *pmb = rc.pmy_block;
  // refine on advected, for example.  could also be a derived quantity
  CellVariable<Real> &v = rc.Get("advected");
  Real vmin = 1.0;
  Real vmax = 0.0;
  for (int k = 0; k < pmb->ncells3; k++) {
    for (int j = 0; j < pmb->ncells2; j++) {
      for (int i = 0; i < pmb->ncells1; i++) {
        vmin = (v(k, j, i) < vmin ? v(k, j, i) : vmin);
        vmax = (v(k, j, i) > vmax ? v(k, j, i) : vmax);
      }
    }
  }
  auto pkg = pmb->packages["advection_package"];
  const auto &refine_tol = pkg->Param<Real>("refine_tol");
  const auto &derefine_tol = pkg->Param<Real>("derefine_tol");

  if (vmax > refine_tol && vmin < derefine_tol) return AmrTag::refine;
  if (vmax < derefine_tol) return AmrTag::derefine;
  return AmrTag::same;
}

// demonstrate usage of a "pre" fill derived routine
void PreFill(Container<Real> &rc) {
  MeshBlock *pmb = rc.pmy_block;
  int is = 0;
  int js = 0;
  int ks = 0;
  int ie = pmb->ncells1 - 1;
  int je = pmb->ncells2 - 1;
  int ke = pmb->ncells3 - 1;
  PackIndexMap imap;
  std::vector<std::string> vars({"advected", "one_minus_advected"});
  auto v = rc.PackVariables(vars, imap);
  const int in = imap["advected"].first;
  const int out = imap["one_minus_advected"].first;
  pmb->par_for(
      "advection_package::PreFill", ks, ke, js, je, is, ie,
      KOKKOS_LAMBDA(const int k, const int j, const int i) {
        v(out, k, j, i) = 1.0 - v(in, k, j, i);
      });
}

// this is the package registered function to fill derived
void SquareIt(Container<Real> &rc) {
  MeshBlock *pmb = rc.pmy_block;
  int is = 0;
  int js = 0;
  int ks = 0;
  int ie = pmb->ncells1 - 1;
  int je = pmb->ncells2 - 1;
  int ke = pmb->ncells3 - 1;
  PackIndexMap imap;
  std::vector<std::string> vars({"one_minus_advected", "one_minus_advected_sq"});
  auto v = rc.PackVariables(vars, imap);
  const int in = imap["one_minus_advected"].first;
  const int out = imap["one_minus_advected_sq"].first;
  pmb->par_for(
      "advection_package::PreFill", ks, ke, js, je, is, ie,
      KOKKOS_LAMBDA(const int k, const int j, const int i) {
        v(out, k, j, i) = v(in, k, j, i) * v(in, k, j, i);
      });
}

// demonstrate usage of a "post" fill derived routine
void PostFill(Container<Real> &rc) {
  MeshBlock *pmb = rc.pmy_block;
  int is = 0;
  int js = 0;
  int ks = 0;
  int ie = pmb->ncells1 - 1;
  int je = pmb->ncells2 - 1;
  int ke = pmb->ncells3 - 1;
  PackIndexMap imap;
  std::vector<std::string> vars(
      {"one_minus_advected_sq", "one_minus_sqrt_one_minus_advected_sq"});
  auto v = rc.PackVariables(vars, {12, 37}, imap);
  const int in = imap["one_minus_advected_sq"].first;
  const int out12 = imap["one_minus_sqrt_one_minus_advected_sq_12"].first;
  const int out37 = imap["one_minus_sqrt_one_minus_advected_sq_37"].first;
  pmb->par_for(
      "advection_package::PreFill", ks, ke, js, je, is, ie,
      KOKKOS_LAMBDA(const int k, const int j, const int i) {
        v(out12, k, j, i) = 1.0 - sqrt(v(in, k, j, i));
        v(out37, k, j, i) = 1.0 - v(out12, k, j, i);
      });
}

// provide the routine that estimates a stable timestep for this package
Real EstimateTimestep(Container<Real> &rc) {
  MeshBlock *pmb = rc.pmy_block;
  auto pkg = pmb->packages["advection_package"];
  const auto &cfl = pkg->Param<Real>("cfl");
  const auto &vx = pkg->Param<Real>("vx");
  const auto &vy = pkg->Param<Real>("vy");
  const auto &vz = pkg->Param<Real>("vz");

  int is = pmb->is;
  int js = pmb->js;
  int ks = pmb->ks;
  int ie = pmb->ie;
  int je = pmb->je;
  int ke = pmb->ke;

  Real min_dt = std::numeric_limits<Real>::max();
  auto &coords = pmb->coords;

  // this is obviously overkill for this constant velocity problem
  for (int k = ks; k <= ke; k++) {
    for (int j = js; j <= je; j++) {
      for (int i = is; i <= ie; i++) {
<<<<<<< HEAD
        if (vx != 0.0) min_dt = std::min(min_dt, dx1(i) / std::abs(vx));
        if (vy != 0.0) min_dt = std::min(min_dt, dx2(i) / std::abs(vy));
        if (vz != 0.0) min_dt = std::min(min_dt, dx3(i) / std::abs(vz));
=======
        min_dt = std::min(min_dt, coords.Dx(X1DIR, k, j, i) / std::abs(vx));
        min_dt = std::min(min_dt, coords.Dx(X2DIR, k, j, i) / std::abs(vy));
        min_dt = std::min(min_dt, coords.Dx(X3DIR, k, j, i) / std::abs(vz));
>>>>>>> 31e4b235
      }
    }
  }

  return cfl * min_dt;
}

// Compute fluxes at faces given the constant velocity field and
// some field "advected" that we are pushing around.
// This routine implements all the "physics" in this example
TaskStatus CalculateFluxes(Container<Real> &rc) {
  MeshBlock *pmb = rc.pmy_block;
  int is = pmb->is;
  int js = pmb->js;
  int ks = pmb->ks;
  int ie = pmb->ie;
  int je = pmb->je;
  int ke = pmb->ke;

  CellVariable<Real> &q = rc.Get("advected");
  auto pkg = pmb->packages["advection_package"];
  const auto &vx = pkg->Param<Real>("vx");
  const auto &vy = pkg->Param<Real>("vy");
  const auto &vz = pkg->Param<Real>("vz");

  ParArrayND<Real> ql("ql", q.GetDim(4), pmb->ncells1);
  ParArrayND<Real> qr("qr", q.GetDim(4), pmb->ncells1);
  ParArrayND<Real> qltemp("qltemp", q.GetDim(4), pmb->ncells1);

  // get x-fluxes
  for (int k = ks; k <= ke; k++) {
    for (int j = js; j <= je; j++) {
      // get reconstructed state on faces
      pmb->precon->DonorCellX1(k, j, is - 1, ie + 1, q.data, ql, qr);
      if (vx > 0.0) {
        for (int i = is; i <= ie + 1; i++) {
          q.flux[X1DIR](k, j, i) = ql(i) * vx;
        }
      } else {
        for (int i = is; i <= ie + 1; i++) {
          q.flux[X1DIR](k, j, i) = qr(i) * vx;
        }
      }
    }
  }
  // get y-fluxes
  if (pmb->pmy_mesh->ndim >= 2) {
    for (int k = ks; k <= ke; k++) {
      pmb->precon->DonorCellX2(k, js - 1, is, ie, q.data, ql, qr);
      for (int j = js; j <= je + 1; j++) {
        pmb->precon->DonorCellX2(k, j, is, ie, q.data, qltemp, qr);
        if (vy > 0.0) {
          for (int i = is; i <= ie; i++) {
            q.flux[X2DIR](k, j, i) = ql(i) * vy;
          }
        } else {
          for (int i = is; i <= ie; i++) {
            q.flux[X2DIR](k, j, i) = qr(i) * vy;
          }
        }
        auto temp = ql;
        ql = qltemp;
        qltemp = temp;
      }
    }
  }

  // get z-fluxes
  if (pmb->pmy_mesh->ndim == 3) {
    for (int j = js; j <= je; j++) { // loop ordering is intentional
      pmb->precon->DonorCellX3(ks - 1, j, is, ie, q.data, ql, qr);
      for (int k = ks; k <= ke + 1; k++) {
        pmb->precon->DonorCellX3(k, j, is, ie, q.data, qltemp, qr);
        if (vz > 0.0) {
          for (int i = is; i <= ie; i++) {
            q.flux[X3DIR](k, j, i) = ql(i) * vz;
          }
        } else {
          for (int i = is; i <= ie; i++) {
            q.flux[X3DIR](k, j, i) = qr(i) * vz;
          }
        }
        auto temp = ql;
        ql = qltemp;
        qltemp = temp;
      }
    }
  }

  return TaskStatus::complete;
}

} // namespace advection_package<|MERGE_RESOLUTION|>--- conflicted
+++ resolved
@@ -274,15 +274,12 @@
   for (int k = ks; k <= ke; k++) {
     for (int j = js; j <= je; j++) {
       for (int i = is; i <= ie; i++) {
-<<<<<<< HEAD
-        if (vx != 0.0) min_dt = std::min(min_dt, dx1(i) / std::abs(vx));
-        if (vy != 0.0) min_dt = std::min(min_dt, dx2(i) / std::abs(vy));
-        if (vz != 0.0) min_dt = std::min(min_dt, dx3(i) / std::abs(vz));
-=======
-        min_dt = std::min(min_dt, coords.Dx(X1DIR, k, j, i) / std::abs(vx));
-        min_dt = std::min(min_dt, coords.Dx(X2DIR, k, j, i) / std::abs(vy));
-        min_dt = std::min(min_dt, coords.Dx(X3DIR, k, j, i) / std::abs(vz));
->>>>>>> 31e4b235
+        if (vx != 0.0)
+          min_dt = std::min(min_dt, coords.Dx(X1DIR, k, j, i) / std::abs(vx));
+        if (vx != 0.0)
+          min_dt = std::min(min_dt, coords.Dx(X2DIR, k, j, i) / std::abs(vy));
+        if (vx != 0.0)
+          min_dt = std::min(min_dt, coords.Dx(X3DIR, k, j, i) / std::abs(vz));
       }
     }
   }
