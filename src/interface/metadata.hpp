--- conflicted
+++ resolved
@@ -206,7 +206,6 @@
     return None;
   }
 
-<<<<<<< HEAD
   /// returns the type of the variable
   MetadataFlag Type() const {
     if (IsSet(Integer)) {
@@ -220,9 +219,7 @@
     return None;
   }
 
-=======
   void SetSparseId(int id) { sparse_id_ = id; }
->>>>>>> d4a8954f
   int GetSparseId() const { return sparse_id_; }
 
   const std::vector<int> &Shape() const { return shape_; }
