
#=========================================================================================
# (C) (or copyright) 2020. Triad National Security, LLC. All rights reserved.
#
# This program was produced under U.S. Government contract 89233218CNA000001 for Los
# Alamos National Laboratory (LANL), which is operated by Triad National Security, LLC
# for the U.S. Department of Energy/National Nuclear Security Administration. All rights
# in the program are reserved by Triad National Security, LLC, and the U.S. Department
# of Energy/National Nuclear Security Administration. The Government is granted for
# itself and others acting on its behalf a nonexclusive, paid-up, irrevocable worldwide
# license in this material to reproduce, prepare derivative works, distribute copies to
# the public, perform publicly and display publicly, and to permit others to do so.
#=========================================================================================

# Configure config.hpp
set(PROBLEM_GENERATOR "<not-implemented>") # TODO: Figure out what to put here

if (ENABLE_MPI)
  set(MPI_OPTION MPI_PARALLEL)
else ()
  set(MPI_OPTION NOT_MPI_PARALLEL)
endif()

if (ENABLE_OPENMP)
  set(OPENMP_OPTION OPENMP_PARALLEL)
else()
  set(OPENMP_OPTION NOT_OPENMP_PARALLEL)
endif()

if (ENABLE_HDF5)
  set(HDF5_OPTION HDF5OUTPUT)
else()
  set(HDF5_OPTION NO_HDF5OUTPUT)
endif()

# The following lines determine the default loop pattern by setting the
# default defines to the appropriate "tags" in the config.hpp file.
# See `kokkos_abstraction.hpp` for available tags and what they translate to.
if (${Kokkos_ENABLE_CUDA})
  set(PAR_LOOP_LAYOUT "MANUAL1D_LOOP" CACHE STRING
    "Default loop layout for parallel_for wrapper")

  set(PAR_LOOP_LAYOUT_VALUES "MANUAL1D_LOOP;MDRANGE_LOOP;TPTTR_LOOP;TPTTRTVR_LOOP"
    CACHE STRING "Possible loop layout options.")

  set(PAR_LOOP_INNER_LAYOUT "TVR_INNER_LOOP" CACHE STRING
    "Default loop layout for par_for_inner wrapper")

  set(PAR_LOOP_INNER_LAYOUT_VALUES "TVR_INNER_LOOP"
    CACHE STRING "Possible inner loop layout options.")

elseif(${Kokkos_ENABLE_HPX})
  message( FATAL_ERROR "Need to add/fix/test default loop layouts for HPX backend.")

else()
  # use simd for loop when not using Nvidia GPUs
  set(PAR_LOOP_LAYOUT "SIMDFOR_LOOP" CACHE STRING
    "Default loop layout for parallel_for wrapper")
  set(PAR_LOOP_LAYOUT_VALUES "SIMDFOR_LOOP;MANUAL1D_LOOP;MDRANGE_LOOP;TPTTR_LOOP;TPTVR_LOOP;TPTTRTVR_LOOP"
    CACHE STRING "Possible loop layout options.")

  set(PAR_LOOP_INNER_LAYOUT "SIMDFOR_INNER_LOOP" CACHE STRING
    "Default loop layout for par_for_inner wrapper")

  set(PAR_LOOP_INNER_LAYOUT_VALUES "SIMDFOR_INNER_LOOP;TVR_INNER_LOOP"
    CACHE STRING "Possible inner loop layout options.")

endif()

set_property(CACHE PAR_LOOP_LAYOUT PROPERTY STRINGS ${PAR_LOOP_LAYOUT_VALUES})

set_property(CACHE PAR_LOOP_INNER_LAYOUT PROPERTY STRINGS ${PAR_LOOP_INNER_LAYOUT_VALUES})

message(STATUS "PAR_LOOP_LAYOUT='${PAR_LOOP_LAYOUT}' (default par_for wrapper layout)")

message(STATUS "PAR_LOOP_INNER_LAYOUT='${PAR_LOOP_INNER_LAYOUT}' (default par_for_inner wrapper layout)")

if (${PAR_LOOP_LAYOUT} STREQUAL "MANUAL1D_LOOP")
  set(PAR_LOOP_LAYOUT_TAG loop_pattern_flatrange_tag)
elseif (${PAR_LOOP_LAYOUT} STREQUAL "SIMDFOR_LOOP")
  set(PAR_LOOP_LAYOUT_TAG loop_pattern_simdfor_tag)
elseif (${PAR_LOOP_LAYOUT} STREQUAL "MDRANGE_LOOP")
  set(PAR_LOOP_LAYOUT_TAG loop_pattern_mdrange_tag)
elseif (${PAR_LOOP_LAYOUT} STREQUAL "TP_TTR_LOOP")
  set(PAR_LOOP_LAYOUT_TAG loop_pattern_tpttr_tag)
elseif (${PAR_LOOP_LAYOUT} STREQUAL "TP_TVR_LOOP")
  set(PAR_LOOP_LAYOUT_TAG loop_pattern_tptvr_tag)
elseif (${PAR_LOOP_LAYOUT} STREQUAL "TPTTRTVR_LOOP")
  set(PAR_LOOP_LAYOUT_TAG loop_pattern_tpttrtvr_tag)
else()
  set(PAR_LOOP_LAYOUT_TAG loop_pattern_undefined_tag)
endif()

if (${PAR_LOOP_INNER_LAYOUT} STREQUAL "TVR_INNER_LOOP")
  set(PAR_LOOP_INNER_LAYOUT_TAG inner_loop_pattern_tvr_tag)
elseif (${PAR_LOOP_INNER_LAYOUT} STREQUAL "SIMDFOR_INNER_LOOP")
  set(PAR_LOOP_INNER_LAYOUT_TAG inner_loop_pattern_simdfor_tag)
else()
  set(PAR_LOOP_INNER_LAYOUT_TAG loop_pattern_undefined_tag)
endif()

set(EXCEPTION_HANDLING_OPTION ENABLE_EXCEPTIONS) # TODO: Add option to disable exceptions
set(COMPILED_WITH ${CMAKE_CXX_COMPILER})
set(COMPILER_COMMAND "<not-implemented>") # TODO: Put something more descriptive here
set(COMPILER_FLAGS "<not-implemented>") # TODO: Put something more descriptive here

set(NFIELD_VARIABLES 0) # TODO: Remove
set(NWAVE_VALUE 5) # TODO: Remove
set(COORDINATE_TYPE UniformCartesian) # TODO: Make this an option when more are available

configure_file(config.hpp.in generated/config.hpp @ONLY)

add_library(parthenon
  bvals/cc/bvals_cc.cpp
  bvals/cc/bvals_cc.hpp
  bvals/cc/flux_correction_cc.cpp

  bvals/fc/bvals_fc.cpp
  bvals/fc/bvals_fc.hpp
  bvals/fc/flux_correction_fc.cpp

  bvals/boundary_conditions.cpp
  bvals/boundary_conditions.hpp

  bvals/bvals.cpp
  bvals/bvals.hpp
  bvals/bvals_base.cpp
  bvals/bvals_interfaces.hpp
  bvals/boundary_flag.cpp
  bvals/bvals_refine.cpp
  bvals/bvals_var.cpp

  coordinates/coordinates.hpp
  coordinates/uniform_cartesian.hpp

  driver/driver.cpp
  driver/driver.hpp
  driver/multistage.cpp
  driver/multistage.hpp

<<<<<<< HEAD
  interface/data_collection.cpp
  interface/data_collection.hpp
  interface/mesh_data.hpp
  interface/meshblock_data_iterator.hpp
  interface/meshblock_data.cpp
  interface/meshblock_data.hpp
=======
  interface/container_collection.cpp
  interface/container_collection.hpp
  interface/container_iterator.hpp
  interface/container.cpp
  interface/container.hpp
  interface/swarm_container.cpp
  interface/swarm.cpp
>>>>>>> af0c2a31
  interface/metadata.cpp
  interface/metadata.hpp
  interface/params.hpp
  interface/properties_interface.cpp
  interface/properties_interface.hpp
  interface/sparse_variable.cpp
  interface/sparse_variable.hpp
  interface/update.cpp
  interface/update.hpp
  interface/variable_pack.hpp
  interface/variable.cpp
  interface/variable.hpp

  mesh/amr_loadbalance.cpp
  mesh/domain.hpp
  mesh/mesh_refinement.cpp
  mesh/mesh_refinement.hpp
  mesh/mesh.cpp
  mesh/mesh.hpp
  mesh/meshblock.hpp
  mesh/meshblock_pack.hpp
  mesh/meshblock_tree.cpp
  mesh/meshblock_tree.hpp
  mesh/meshblock.cpp
  mesh/weighted_ave.cpp

  outputs/formatted_table.cpp
  outputs/history.cpp
  outputs/io_wrapper.cpp
  outputs/io_wrapper.hpp
  outputs/outputs.cpp
  outputs/outputs.hpp
  outputs/parthenon_hdf5.cpp
  outputs/restart.cpp
  outputs/vtk.cpp

  parthenon/driver.hpp
  parthenon/package.hpp
  parthenon/parthenon.hpp
  parthenon/prelude.hpp

  pgen/default_pgen.cpp

  reconstruct/characteristic.cpp
  reconstruct/dc_inline.hpp
  reconstruct/dc.cpp
  reconstruct/plm_inline.hpp
  reconstruct/plm.cpp
  reconstruct/ppm.cpp
  reconstruct/reconstruction.hpp
  reconstruct/reconstruction.cpp

  refinement/amr_criteria.cpp
  refinement/amr_criteria.hpp
  refinement/refinement.cpp
  refinement/refinement.hpp

  tasks/task_id.cpp
  tasks/task_id.hpp
  tasks/task_list.hpp
  tasks/task_types.hpp

  utils/buffer_utils.cpp
  utils/buffer_utils.hpp
  utils/change_rundir.cpp
  utils/error_checking.hpp
  utils/partition_stl_containers.hpp
  utils/show_config.cpp
  utils/signal_handler.cpp
  utils/trim_string.cpp
  utils/trim_string.hpp
  utils/utils.hpp

  argument_parser.hpp
  basic_types.hpp
  defs.hpp
  globals.cpp
  globals.hpp
  kokkos_abstraction.hpp
  parameter_input.cpp
  parameter_input.hpp
  parthenon_manager.cpp
  parthenon_manager.hpp
  parthenon_mpi.hpp
)
add_library(Parthenon::parthenon ALIAS parthenon)

set_target_properties(parthenon PROPERTIES SOVERSION ${parthenon_VERSION})

target_compile_features(parthenon PUBLIC cxx_std_14)
if (CMAKE_CXX_COMPILER_ID STREQUAL "XL")
  target_compile_options(parthenon PUBLIC -std=c++1y -qxflag=disable__cplusplusOverride)
endif()


if (ENABLE_MPI)
  target_link_libraries(parthenon PUBLIC MPI::MPI_CXX)
endif()

if (ENABLE_OPENMP)
  target_link_libraries(parthenon PUBLIC OpenMP::OpenMP_CXX)
endif()

if (ENABLE_HDF5)
  target_link_libraries(parthenon PUBLIC HDF5_C)
endif()

if (Kokkos_ENABLE_CUDA)
   target_compile_options(parthenon PUBLIC --expt-relaxed-constexpr)
endif()

target_link_libraries(parthenon PUBLIC Kokkos::kokkos)

lint_target(parthenon)

target_include_directories(parthenon PUBLIC
  $<BUILD_INTERFACE:${CMAKE_CURRENT_SOURCE_DIR}>
  $<BUILD_INTERFACE:${CMAKE_CURRENT_BINARY_DIR}/generated>
  $<INSTALL_INTERFACE:${CMAKE_INSTALL_INCLUDEDIR}/parthenon>
  )

install(TARGETS parthenon EXPORT parthenonTargets
  INCLUDES DESTINATION "${CMAKE_INSTALL_INCLUDEDIR}/parthenon"
  LIBRARY DESTINATION "${CMAKE_INSTALL_LIBDIR}"
  ARCHIVE DESTINATION "${CMAKE_INSTALL_LIBDIR}"
)

# Maintain directory structure in installed include files
install(DIRECTORY . DESTINATION "${CMAKE_INSTALL_INCLUDEDIR}/parthenon" FILES_MATCHING PATTERN "*.hpp")

# Install generated config header file
install(FILES ${CMAKE_CURRENT_BINARY_DIR}/generated/config.hpp
  DESTINATION "${CMAKE_INSTALL_INCLUDEDIR}/parthenon")

install(FILES ${PROJECT_BINARY_DIR}/cmake/parthenonConfig.cmake DESTINATION "${CMAKE_INSTALL_LIBDIR}/cmake/parthenon")

install(EXPORT parthenonTargets
    FILE parthenonTargets.cmake
    NAMESPACE Parthenon::
    DESTINATION "${CMAKE_INSTALL_LIBDIR}/cmake/parthenon"
)<|MERGE_RESOLUTION|>--- conflicted
+++ resolved
@@ -138,22 +138,14 @@
   driver/multistage.cpp
   driver/multistage.hpp
 
-<<<<<<< HEAD
   interface/data_collection.cpp
   interface/data_collection.hpp
   interface/mesh_data.hpp
   interface/meshblock_data_iterator.hpp
   interface/meshblock_data.cpp
   interface/meshblock_data.hpp
-=======
-  interface/container_collection.cpp
-  interface/container_collection.hpp
-  interface/container_iterator.hpp
-  interface/container.cpp
-  interface/container.hpp
   interface/swarm_container.cpp
   interface/swarm.cpp
->>>>>>> af0c2a31
   interface/metadata.cpp
   interface/metadata.hpp
   interface/params.hpp
