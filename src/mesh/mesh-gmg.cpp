--- conflicted
+++ resolved
@@ -219,43 +219,16 @@
         if (loc.level() < root_level) {
           // The results of SetBlockSize and Boundaries are wrong
           int root_fac = 1 << (root_level - loc.level());
-<<<<<<< HEAD
-          Real deltax1 = (mesh_size.x1max - mesh_size.x1min) / nrbx1 * root_fac;
-          Real deltax2 = (mesh_size.x2max - mesh_size.x2min) / nrbx2 * root_fac;
-          Real deltax3 = (mesh_size.x3max - mesh_size.x3min) / nrbx3 * root_fac;
-          block_size.x1min = mesh_size.x1min + deltax1 * loc.lx1();
-          block_size.x2min = mesh_size.x2min + deltax2 * loc.lx2();
-          block_size.x3min = mesh_size.x3min + deltax3 * loc.lx3();
-          block_size.x1max = block_size.x1min + deltax1;
-          block_size.x2max = block_size.x2min + deltax2;
-          block_size.x3max = block_size.x3min + deltax3;
-          
-          // This chosen block size goes outside the grid, so 
-          // reduce the number of zones in the block 
-          if (block_size.x1max > mesh_size.x1max) { 
-            block_size.nx1 /= root_fac / nrbx1; 
-            block_size.x1max = mesh_size.x1max; 
-          }
-          if (block_size.x2max > mesh_size.x2max) { 
-            block_size.nx2 /= root_fac / nrbx2; 
-            block_size.x2max = mesh_size.x2max; 
-          }
-          if (block_size.x3max > mesh_size.x3max) { 
-            block_size.nx3 /= root_fac / nrbx3; 
-            block_size.x3max = mesh_size.x3max; 
-          }
-
-          // TODO(LFR): Add possibility of changing RegionSize nx1, nx2, nx3 to go 
-          // up in the GMG hierarchy after we have reached the top block
-          // block_size.nx1 = parent_block_size.nx1 / 2; 
-=======
           for (auto &dir : {X1DIR, X2DIR, X3DIR}) {
             Real deltax =
                 (mesh_size.xmax(dir) - mesh_size.xmin(dir)) / nrbx[dir - 1] * root_fac;
             block_size.xmin(dir) = mesh_size.xmin(dir) + deltax * loc.l(dir - 1);
             block_size.xmax(dir) = block_size.xmin(dir) + deltax;
+            if (block_size.xmax(dir) > mesh_size.xmax(dir)) { 
+              block_size.nx(dir) /= root_fac / nrbx[dir - 1]; 
+              block_size.xmax(dir) = mesh_size.xmax(dir);
+            }
           }
->>>>>>> b5ac2c09
         }
         printf("level = %i root_level = %i nx = (%i, %i) l=(%i, %i) x1=(%e, %e) x2=(%e, %e)\n", loc.level(), root_level, block_size.nx1, block_size.nx2, loc.lx1(), loc.lx2(), block_size.x1min, block_size.x1max, block_size.x2min, block_size.x2max); 
         gmg_block_lists[gmg_level].push_back(
