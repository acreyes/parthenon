--- conflicted
+++ resolved
@@ -411,30 +411,18 @@
   template <std::size_t... TeamIs, std::size_t... ThreadIs, std::size_t... VectorIs,
             typename... Args>
   KOKKOS_FORCEINLINE_FUNCTION void
-<<<<<<< HEAD
-  dispatch(std::integer_sequence<std::size_t, TeamIs...>,
-           std::integer_sequence<std::size_t, ThreadIs...>,
-           std::integer_sequence<std::size_t, VectorIs...>, team_mbr_t team_member,
-           Args &&...args) const {
-    auto inds_team = idxer_team.GetIdxArray(team_member.league_rank());
-=======
   execute(std::integer_sequence<std::size_t, TeamIs...>,
           std::integer_sequence<std::size_t, ThreadIs...>,
           std::integer_sequence<std::size_t, VectorIs...>, team_mbr_t team_member,
           Args &&...args) const {
     auto inds_team = idxer_team.GetIdxKArray(team_member.league_rank());
->>>>>>> 001108ff
     if constexpr (Nthread > 0) {
       const auto idxer_thread =
           MakeIndexer(Kokkos::Array<IndexRange, Nthread>{bound_arr[ThreadIs]...});
       Kokkos::parallel_for(
           Kokkos::TeamThreadRange<>(team_member, 0, idxer_thread.size()),
           [&](const int idThread, ExtraFuncArgs... fargs) {
-<<<<<<< HEAD
-            const auto inds_thread = idxer_thread.GetIdxArray(idThread);
-=======
             const auto inds_thread = idxer_thread.GetIdxKArray(idThread);
->>>>>>> 001108ff
             if constexpr (Nvector > 0) {
               static_assert(Nvector * Nthread == 0 || sizeof...(Args) == 0,
                             "thread + vector range pattern only supported for par_for ");
@@ -460,11 +448,7 @@
       Kokkos::parallel_for(
           Kokkos::TeamVectorRange(team_member, 0, idxer_vector.size()),
           [&](const int idVector, ExtraFuncArgs... fargs) {
-<<<<<<< HEAD
-            const auto inds_vector = idxer_vector.GetIdxArray(idVector);
-=======
             const auto inds_vector = idxer_vector.GetIdxKArray(idVector);
->>>>>>> 001108ff
             function(inds_team[TeamIs]..., inds_vector[VectorIs]...,
                      std::forward<ExtraFuncArgs>(fargs)...);
           },
@@ -476,11 +460,7 @@
   using sequence = std::make_index_sequence<N>;
   KOKKOS_FORCEINLINE_FUNCTION
   void operator()(team_mbr_t team_member) const {
-<<<<<<< HEAD
-    dispatch(sequence<Nteam>(), sequence<Nthread>(), sequence<Nvector>(), team_member);
-=======
     execute(sequence<Nteam>(), sequence<Nthread>(), sequence<Nvector>(), team_member);
->>>>>>> 001108ff
   }
 };
 
