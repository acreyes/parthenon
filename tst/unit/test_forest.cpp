--- conflicted
+++ resolved
@@ -95,15 +95,9 @@
   // Periodic connectivity to self
   for (int offy : {-1, 1}) {
     tree1->AddNeighborTree(parthenon::CellCentOffsets(0, offy, 0), tree1,
-<<<<<<< HEAD
-                           LogicalCoordinateTransformation());
+                           LogicalCoordinateTransformation(), true);
     tree2->AddNeighborTree(parthenon::CellCentOffsets(0, offy, 0), tree2,
-                           LogicalCoordinateTransformation());
-=======
-                           RelativeOrientation(), true);
-    tree2->AddNeighborTree(parthenon::CellCentOffsets(0, offy, 0), tree2,
-                           RelativeOrientation(), true);
->>>>>>> d1e96ce4
+                           LogicalCoordinateTransformation(), true);
   }
   // Connectivity to the other tree (both periodic and internal)
   for (int offy : {-1, 0, 1}) {
@@ -118,15 +112,9 @@
         tree2_p = false;
       }
       tree1->AddNeighborTree(parthenon::CellCentOffsets(offx, offy, 0), tree2,
-<<<<<<< HEAD
-                             LogicalCoordinateTransformation());
+                             LogicalCoordinateTransformation(), tree1_p);
       tree2->AddNeighborTree(parthenon::CellCentOffsets(offx, offy, 0), tree1,
-                             LogicalCoordinateTransformation());
-=======
-                             RelativeOrientation(), tree1_p);
-      tree2->AddNeighborTree(parthenon::CellCentOffsets(offx, offy, 0), tree1,
-                             RelativeOrientation(), tree2_p);
->>>>>>> d1e96ce4
+                             LogicalCoordinateTransformation(), tree2_p);
     }
   }
 
