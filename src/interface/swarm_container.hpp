--- conflicted
+++ resolved
@@ -146,12 +146,8 @@
   // Element accessor functions
   std::vector<std::shared_ptr<Swarm>> &allSwarms() { return swarmVector_; }
 
-<<<<<<< HEAD
-  // Return swarms
-=======
   // Return swarms meeting some conditions
   SwarmSet GetSwarmsByFlag(const Metadata::FlagCollection &flags);
->>>>>>> 33e70c75
 
   // Defragmentation task
   TaskStatus Defrag(double min_occupancy);
