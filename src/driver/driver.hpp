--- conflicted
+++ resolved
@@ -92,18 +92,12 @@
 template <typename T, class... Args>
 TaskListStatus ConstructAndExecuteBlockTasks(T *driver, Args... args) {
   int nmb = driver->pmesh->GetNumMeshBlocksThisRank(Globals::my_rank);
-<<<<<<< HEAD
   TaskCollection tc;
   TaskRegion &tr = tc.AddRegion(nmb);
+
   MeshBlock *pmb = driver->pmesh->pblock;
-  for (int i = 0; i < nmb; i++) {
-    tr[i] = driver->MakeTaskList(pmb, std::forward<Args>(args)...);
-    pmb = pmb->next;
-=======
-  std::vector<TaskList> task_lists;
   for (auto &mb : driver->pmesh->block_list) {
-    task_lists.push_back(driver->MakeTaskList(&mb, std::forward<Args>(args)...));
->>>>>>> 3d5ddcb2
+    tr[i] = driver->MakeTaskList(&mb, std::forward<Args>(args)...);
   }
   TaskListStatus status = tc.Execute();
   return status;
