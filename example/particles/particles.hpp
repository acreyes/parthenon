//========================================================================================
// (C) (or copyright) 2020. Triad National Security, LLC. All rights reserved.
//
// This program was produced under U.S. Government contract 89233218CNA000001 for Los
// Alamos National Laboratory (LANL), which is operated by Triad National Security, LLC
// for the U.S. Department of Energy/National Nuclear Security Administration. All rights
// in the program are reserved by Triad National Security, LLC, and the U.S. Department
// of Energy/National Nuclear Security Administration. The Government is granted for
// itself and others acting on its behalf a nonexclusive, paid-up, irrevocable worldwide
// license in this material to reproduce, prepare derivative works, distribute copies to
// the public, perform publicly and display publicly, and to permit others to do so.
//========================================================================================
#ifndef EXAMPLE_PARTICLES_PARTICLES_HPP_
#define EXAMPLE_PARTICLES_PARTICLES_HPP_

#include <memory>

#include "Kokkos_Random.hpp"

#include <parthenon/driver.hpp>
#include <parthenon/package.hpp>

using namespace parthenon::driver::prelude;
using namespace parthenon::package::prelude;
using namespace parthenon;

namespace particles_example {

typedef Kokkos::Random_XorShift64_Pool<> RNGPool;

<<<<<<< HEAD
class ParticleDriver : public EvolutionDriver {
 public:
  ParticleDriver(ParameterInput *pin, ApplicationInput *app_in, Mesh *pm)
      : Evolution(pin, app_in, pm),
      integrator(std::make_unique<StagedIntegrator>(pin){}
  TaskList MakeTaskList(MeshBlock *pmb, int stage);
=======
class ParticleDriver : public MultiStageDriver {
 public:
  ParticleDriver(ParameterInput *pin, ApplicationInput *app_in, Mesh *pm)
      : MultiStageDriver(pin, app_in, pm) {}
  TaskCollection MakeTaskCollection(BlockList_t &blocks, int stage);
>>>>>>> b6366bfc
};

void ProblemGenerator(MeshBlock *pmb, ParameterInput *pin);
Packages_t ProcessPackages(std::unique_ptr<ParameterInput> &pin);

namespace Particles {

std::shared_ptr<StateDescriptor> Initialize(ParameterInput *pin);
AmrTag CheckRefinement(MeshBlockData<Real> *rc);
Real EstimateTimestepBlock(MeshBlockData<Real> *rc);

} // namespace Particles

} // namespace particles_example

#endif // EXAMPLE_PARTICLES_PARTICLES_HPP_<|MERGE_RESOLUTION|>--- conflicted
+++ resolved
@@ -28,20 +28,11 @@
 
 typedef Kokkos::Random_XorShift64_Pool<> RNGPool;
 
-<<<<<<< HEAD
-class ParticleDriver : public EvolutionDriver {
- public:
-  ParticleDriver(ParameterInput *pin, ApplicationInput *app_in, Mesh *pm)
-      : Evolution(pin, app_in, pm),
-      integrator(std::make_unique<StagedIntegrator>(pin){}
-  TaskList MakeTaskList(MeshBlock *pmb, int stage);
-=======
 class ParticleDriver : public MultiStageDriver {
  public:
   ParticleDriver(ParameterInput *pin, ApplicationInput *app_in, Mesh *pm)
       : MultiStageDriver(pin, app_in, pm) {}
   TaskCollection MakeTaskCollection(BlockList_t &blocks, int stage);
->>>>>>> b6366bfc
 };
 
 void ProblemGenerator(MeshBlock *pmb, ParameterInput *pin);
