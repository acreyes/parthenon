#=========================================================================================
# (C) (or copyright) 2020-2023. Triad National Security, LLC. All rights reserved.
#
# This program was produced under U.S. Government contract 89233218CNA000001 for Los
# Alamos National Laboratory (LANL), which is operated by Triad National Security, LLC
# for the U.S. Department of Energy/National Nuclear Security Administration. All rights
# in the program are reserved by Triad National Security, LLC, and the U.S. Department
# of Energy/National Nuclear Security Administration. The Government is granted for
# itself and others acting on its behalf a nonexclusive, paid-up, irrevocable worldwide
# license in this material to reproduce, prepare derivative works, distribute copies to
# the public, perform publicly and display publicly, and to permit others to do so.
#=========================================================================================

# Configure config.hpp
set(PROBLEM_GENERATOR "<not-implemented>") # TODO: Figure out what to put here
if (ENABLE_MPI)
  set(MPI_OPTION MPI_PARALLEL)
else ()
  set(MPI_OPTION NOT_MPI_PARALLEL)
endif()

# The following lines determine the default loop pattern by setting the
# default defines to the appropriate "tags" in the config.hpp file.
# See `kokkos_abstraction.hpp` for available tags and what they translate to.
if (Kokkos_ENABLE_CUDA OR Kokkos_ENABLE_HIP)
  set(PAR_LOOP_LAYOUT "MANUAL1D_LOOP" CACHE STRING
    "Default loop layout for parallel_for wrapper")

  set(PAR_LOOP_LAYOUT_VALUES "MANUAL1D_LOOP;MDRANGE_LOOP;TPTTR_LOOP;TPTTRTVR_LOOP"
    CACHE STRING "Possible loop layout options.")

  set(PAR_LOOP_INNER_LAYOUT "TVR_INNER_LOOP" CACHE STRING
    "Default loop layout for par_for_inner wrapper")

  set(PAR_LOOP_INNER_LAYOUT_VALUES "TVR_INNER_LOOP"
    CACHE STRING "Possible inner loop layout options.")

elseif(Kokkos_ENABLE_HPX)
  message( FATAL_ERROR "Need to add/fix/test default loop layouts for HPX backend.")

else()
  # use simd for loop when running on host
  set(PAR_LOOP_LAYOUT "SIMDFOR_LOOP" CACHE STRING
    "Default loop layout for parallel_for wrapper")
  set(PAR_LOOP_LAYOUT_VALUES "SIMDFOR_LOOP;MANUAL1D_LOOP;MDRANGE_LOOP;TPTTR_LOOP;TPTVR_LOOP;TPTTRTVR_LOOP"
    CACHE STRING "Possible loop layout options.")

  set(PAR_LOOP_INNER_LAYOUT "SIMDFOR_INNER_LOOP" CACHE STRING
    "Default loop layout for par_for_inner wrapper")

  set(PAR_LOOP_INNER_LAYOUT_VALUES "SIMDFOR_INNER_LOOP;TVR_INNER_LOOP"
    CACHE STRING "Possible inner loop layout options.")

endif()

set_property(CACHE PAR_LOOP_LAYOUT PROPERTY STRINGS ${PAR_LOOP_LAYOUT_VALUES})

set_property(CACHE PAR_LOOP_INNER_LAYOUT PROPERTY STRINGS ${PAR_LOOP_INNER_LAYOUT_VALUES})

message(STATUS "PAR_LOOP_LAYOUT='${PAR_LOOP_LAYOUT}' (default par_for wrapper layout)")

message(STATUS "PAR_LOOP_INNER_LAYOUT='${PAR_LOOP_INNER_LAYOUT}' (default par_for_inner wrapper layout)")

if (${PAR_LOOP_LAYOUT} STREQUAL "MANUAL1D_LOOP")
  set(PAR_LOOP_LAYOUT_TAG loop_pattern_flatrange_tag)
elseif (${PAR_LOOP_LAYOUT} STREQUAL "SIMDFOR_LOOP")
  set(PAR_LOOP_LAYOUT_TAG loop_pattern_simdfor_tag)
elseif (${PAR_LOOP_LAYOUT} STREQUAL "MDRANGE_LOOP")
  set(PAR_LOOP_LAYOUT_TAG loop_pattern_mdrange_tag)
elseif (${PAR_LOOP_LAYOUT} STREQUAL "TP_TTR_LOOP")
  set(PAR_LOOP_LAYOUT_TAG loop_pattern_tpttr_tag)
elseif (${PAR_LOOP_LAYOUT} STREQUAL "TP_TVR_LOOP")
  set(PAR_LOOP_LAYOUT_TAG loop_pattern_tptvr_tag)
elseif (${PAR_LOOP_LAYOUT} STREQUAL "TPTTRTVR_LOOP")
  set(PAR_LOOP_LAYOUT_TAG loop_pattern_tpttrtvr_tag)
else()
  set(PAR_LOOP_LAYOUT_TAG loop_pattern_undefined_tag)
endif()

if (${PAR_LOOP_INNER_LAYOUT} STREQUAL "TVR_INNER_LOOP")
  set(PAR_LOOP_INNER_LAYOUT_TAG inner_loop_pattern_tvr_tag)
elseif (${PAR_LOOP_INNER_LAYOUT} STREQUAL "SIMDFOR_INNER_LOOP")
  set(PAR_LOOP_INNER_LAYOUT_TAG inner_loop_pattern_simdfor_tag)
else()
  set(PAR_LOOP_INNER_LAYOUT_TAG loop_pattern_undefined_tag)
endif()

set(EXCEPTION_HANDLING_OPTION ENABLE_EXCEPTIONS) # TODO: Add option to disable exceptions
set(COMPILED_WITH ${CMAKE_CXX_COMPILER})
set(COMPILER_COMMAND "<not-implemented>") # TODO: Put something more descriptive here
set(COMPILER_FLAGS "<not-implemented>") # TODO: Put something more descriptive here

set(COORDINATE_TYPE UniformCartesian) # TODO: Make this an option when more are available

configure_file(config.hpp.in generated/config.hpp @ONLY)

add_library(parthenon
  bvals/comms/bvals_in_one.hpp
  bvals/comms/bvals_utils.hpp
  bvals/comms/build_boundary_buffers.cpp
  bvals/comms/bnd_info.cpp
  bvals/comms/bnd_info.hpp
  bvals/comms/boundary_communication.cpp
  bvals/comms/flux_correction.cpp 
  bvals/comms/tag_map.cpp 
  bvals/comms/tag_map.hpp 
  
  bvals/boundary_conditions_generic.hpp
  bvals/boundary_conditions.cpp
  bvals/boundary_conditions.hpp
  bvals/bvals.cpp
  bvals/bvals.hpp
  bvals/neighbor_block.cpp
  bvals/neighbor_block.hpp
  bvals/boundary_flag.cpp

  coordinates/coordinates.hpp
  coordinates/uniform_cartesian.hpp

  driver/driver.cpp
  driver/driver.hpp
  driver/multistage.cpp
  driver/multistage.hpp

  interface/data_collection.cpp
  interface/data_collection.hpp
  interface/mesh_data.cpp
  interface/mesh_data.hpp
  interface/meshblock_data.cpp
  interface/meshblock_data.hpp
  interface/swarm_comms.cpp
  interface/swarm_container.cpp
  interface/swarm.cpp
  interface/swarm.hpp
  interface/swarm_boundaries.hpp
  interface/swarm_device_context.hpp
  interface/make_pack_descriptor.hpp
  interface/metadata.cpp
  interface/metadata.hpp
  interface/packages.hpp
  interface/params.cpp
  interface/params.hpp
  interface/sparse_pack.hpp
  interface/sparse_pack_base.cpp
  interface/sparse_pack_base.hpp
  interface/sparse_pool.cpp
  interface/sparse_pool.hpp
  interface/state_descriptor.hpp
  interface/state_descriptor.cpp
  interface/update.cpp
  interface/update.hpp
  interface/var_id.hpp
  interface/variable_pack.hpp
  interface/variable_state.hpp
  interface/variable_state.cpp
  interface/variable.cpp
  interface/variable.hpp

  mesh/domain.hpp
<<<<<<< HEAD
  mesh/forest/block_ownership.cpp
  mesh/forest/block_ownership.hpp
  mesh/forest/cell_center_offsets.hpp
=======
>>>>>>> 3da72afb
  mesh/forest/forest.cpp
  mesh/forest/forest.hpp
  mesh/forest/relative_orientation.hpp
  mesh/forest/relative_orientation.cpp
  mesh/forest/tree.hpp
  mesh/forest/tree.cpp
  mesh/forest/logical_location.cpp
  mesh/forest/logical_location.hpp
  mesh/mesh_refinement.cpp
  mesh/mesh_refinement.hpp
  mesh/mesh-amr_loadbalance.cpp
  mesh/mesh-gmg.cpp
  mesh/mesh.cpp
  mesh/mesh.hpp
  mesh/meshblock.hpp
  mesh/meshblock_pack.hpp
  mesh/meshblock.cpp

  outputs/ascent.cpp
  outputs/histogram.cpp
  outputs/history.cpp
  outputs/io_wrapper.cpp
  outputs/io_wrapper.hpp
  outputs/output_utils.cpp
  outputs/output_utils.hpp
  outputs/outputs.cpp
  outputs/outputs.hpp
  outputs/parthenon_hdf5.cpp
  outputs/parthenon_hdf5_attributes.cpp
  outputs/parthenon_hdf5_attributes_read.cpp
  outputs/parthenon_hdf5_attributes_write.cpp
  outputs/parthenon_hdf5_types.hpp
  outputs/parthenon_xdmf.cpp
  outputs/parthenon_hdf5.hpp
  outputs/parthenon_xdmf.hpp
  outputs/restart.hpp
  outputs/restart_hdf5.cpp
  outputs/restart_hdf5.hpp
  outputs/vtk.cpp

  parthenon/driver.hpp
  parthenon/package.hpp
  parthenon/parthenon.hpp
  parthenon/prelude.hpp

  pgen/default_pgen.cpp

  prolong_restrict/pr_loops.hpp
  prolong_restrict/pr_ops.hpp
  prolong_restrict/prolong_restrict.cpp
  prolong_restrict/prolong_restrict.hpp

  reconstruct/dc_inline.hpp
  reconstruct/plm_inline.hpp

  amr_criteria/amr_criteria.cpp
  amr_criteria/amr_criteria.hpp
  amr_criteria/refinement_package.cpp
  amr_criteria/refinement_package.hpp

  solvers/bicgstab_solver.hpp
  solvers/mg_solver.hpp
  solvers/solver_utils.hpp

  tasks/tasks.hpp
  tasks/thread_pool.hpp

  time_integration/butcher_integrator.cpp
  time_integration/low_storage_integrator.cpp
  time_integration/staged_integrator.cpp
  time_integration/staged_integrator.hpp

  utils/alias_method.cpp
  utils/alias_method.hpp
  utils/array_to_tuple.hpp
  utils/bit_hacks.hpp
  utils/buffer_utils.cpp
  utils/buffer_utils.hpp
  utils/cell_center_offsets.hpp
  utils/change_rundir.cpp
  utils/communication_buffer.hpp
  utils/cleantypes.hpp
  utils/concepts_lite.hpp
  utils/error_checking.cpp
  utils/error_checking.hpp
  utils/hash.hpp
  utils/index_split.cpp
  utils/index_split.hpp
  utils/indexer.hpp
  utils/instrument.hpp
  utils/loop_utils.hpp
  utils/morton_number.hpp
  utils/mpi_types.hpp
  utils/multi_pointer.hpp
  utils/nan_payload_tag.hpp
  utils/object_pool.hpp
  utils/partition_stl_containers.hpp
  utils/reductions.hpp
  utils/show_config.cpp
  utils/signal_handler.cpp
  utils/sort.hpp
  utils/string_utils.cpp
  utils/string_utils.hpp
  utils/unique_id.cpp
  utils/unique_id.hpp
  utils/utils.hpp

  argument_parser.hpp
  basic_types.hpp
  defs.hpp
  globals.cpp
  globals.hpp
  kokkos_abstraction.hpp
  parameter_input.cpp
  parameter_input.hpp
  parthenon_array_generic.hpp
  parthenon_arrays.cpp
  parthenon_arrays.hpp
  parthenon_manager.cpp
  parthenon_manager.hpp
  parthenon_mpi.hpp
)
add_library(Parthenon::parthenon ALIAS parthenon)

set_target_properties(parthenon PROPERTIES SOVERSION ${parthenon_VERSION})

target_compile_features(parthenon PUBLIC cxx_std_17)

# This will automatically link any extra libraries (or no extra libraries)
# depending on the compiler, so it doesn't require an if() statement
target_link_libraries(parthenon PUBLIC std::filesystem)
target_compile_definitions(parthenon PRIVATE
    FS_HEADER=<${CXX_FILESYSTEM_HEADER}>
    FS_NAMESPACE=${CXX_FILESYSTEM_NAMESPACE}
    )

if (CMAKE_CXX_COMPILER_ID STREQUAL "XL")
  target_compile_options(parthenon PUBLIC -std=c++1y -qxflag=disable__cplusplusOverride)
endif()


if (ENABLE_MPI)
  target_link_libraries(parthenon PUBLIC MPI::MPI_CXX)
endif()

if (ENABLE_OPENMP)
  target_link_libraries(parthenon PUBLIC OpenMP::OpenMP_CXX)
endif()

if (ENABLE_HDF5)
  target_link_libraries(parthenon PUBLIC HDF5_C)
endif()

# For Cuda with NVCC (<11.2) and C++17 Kokkos currently does not work/compile with
# relaxed-constexpr, see https://github.com/kokkos/kokkos/issues/3496
# However, Parthenon heavily relies on it and there is no harm in compiling Kokkos
# without and Parthenon with (via Max Katz on the Kokkos Slack channel).
# Therefore, we don't use the Kokkos_ENABLE_CUDA_CONSTEXPR option add the flag manually.
# Also, not checking for NVIDIA as nvcc_wrapper is identified as GNU so we just make sure
# the flag is not added when compiling with Clang for Cuda.
if (Kokkos_ENABLE_CUDA AND NOT CMAKE_CXX_COMPILER_ID STREQUAL "Clang")
   target_compile_options(parthenon PUBLIC --expt-relaxed-constexpr)
endif()

target_link_libraries(parthenon PUBLIC Kokkos::kokkos Threads::Threads)

if (PARTHENON_ENABLE_ASCENT)
  if (ENABLE_MPI)
    target_link_libraries(parthenon PUBLIC ascent::ascent_mpi)
  else()
    target_link_libraries(parthenon PUBLIC ascent::ascent)
  endif()
  # From the Ascent doc (last checked 06 Feb 2023 - Ascent commit 33538e3):
  # we need to make sure CUDA_RESOLVE_DEVICE_SYMBOLS is on for our target
  # (it propgates some way magically in 3.14, but not in 3.21)
  # TODO(pgrete) check if this has any performance implications
  if(CMAKE_CUDA_COMPILER)
    set_property(TARGET parthenon PROPERTY CUDA_RESOLVE_DEVICE_SYMBOLS ON)
  endif()
endif()

lint_target(parthenon)

target_include_directories(parthenon PUBLIC
  $<BUILD_INTERFACE:${CMAKE_CURRENT_SOURCE_DIR}>
  $<BUILD_INTERFACE:${CMAKE_CURRENT_BINARY_DIR}/generated>
  $<INSTALL_INTERFACE:${CMAKE_INSTALL_INCLUDEDIR}>
  )

install(TARGETS parthenon EXPORT parthenonTargets)

# Maintain directory structure in installed include files
install(DIRECTORY ./ TYPE INCLUDE FILES_MATCHING PATTERN "*.hpp")

# Install generated config header file
install(FILES ${CMAKE_CURRENT_BINARY_DIR}/generated/config.hpp
  DESTINATION "${CMAKE_INSTALL_INCLUDEDIR}")

install(FILES ${PROJECT_BINARY_DIR}/cmake/parthenonConfig.cmake DESTINATION "${CMAKE_INSTALL_LIBDIR}/cmake/parthenon")

install(FILES ${PROJECT_SOURCE_DIR}/cmake/FindFilesystem.cmake DESTINATION "${CMAKE_INSTALL_LIBDIR}/cmake")

install(EXPORT parthenonTargets
    FILE parthenonTargets.cmake
    NAMESPACE Parthenon::
    DESTINATION "${CMAKE_INSTALL_LIBDIR}/cmake/parthenon"
)<|MERGE_RESOLUTION|>--- conflicted
+++ resolved
@@ -157,12 +157,8 @@
   interface/variable.hpp
 
   mesh/domain.hpp
-<<<<<<< HEAD
   mesh/forest/block_ownership.cpp
   mesh/forest/block_ownership.hpp
-  mesh/forest/cell_center_offsets.hpp
-=======
->>>>>>> 3da72afb
   mesh/forest/forest.cpp
   mesh/forest/forest.hpp
   mesh/forest/relative_orientation.hpp
