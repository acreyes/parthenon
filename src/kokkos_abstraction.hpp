//========================================================================================
// Parthenon performance portable AMR framework
// Copyright(C) 2020 The Parthenon collaboration
// Licensed under the 3-clause BSD License, see LICENSE file for details
//========================================================================================
// (C) (or copyright) 2020. Triad National Security, LLC. All rights reserved.
//
// This program was produced under U.S. Government contract 89233218CNA000001
// for Los Alamos National Laboratory (LANL), which is operated by Triad
// National Security, LLC for the U.S. Department of Energy/National Nuclear
// Security Administration. All rights in the program are reserved by Triad
// National Security, LLC, and the U.S. Department of Energy/National Nuclear
// Security Administration. The Government is granted for itself and others
// acting on its behalf a nonexclusive, paid-up, irrevocable worldwide license
// in this material to reproduce, prepare derivative works, distribute copies to
// the public, perform publicly and display publicly, and to permit others to do
// so.
//========================================================================================

#ifndef KOKKOS_ABSTRACTION_HPP_
#define KOKKOS_ABSTRACTION_HPP_

#include <string> // string

// Kokkos headers
#include <Kokkos_Core.hpp>

namespace parthenon {

#ifdef KOKKOS_ENABLE_CUDA_UVM
using DevSpace = Kokkos::CudaUVMSpace;
using HostSpace = Kokkos::CudaUVMSpace;
#else
using DevSpace = Kokkos::DefaultExecutionSpace;
using HostSpace = Kokkos::HostSpace;
#endif
<<<<<<< HEAD
typedef Kokkos::LayoutRight LayoutWrapper;
=======

using LayoutWrapper = Kokkos::LayoutRight;
>>>>>>> 55161998

template <typename T>
using ParArray1D = Kokkos::View<T *, LayoutWrapper, DevSpace>;
template <typename T>
using ParArray2D = Kokkos::View<T **, LayoutWrapper, DevSpace>;
template <typename T>
using ParArray3D = Kokkos::View<T ***, LayoutWrapper, DevSpace>;
template <typename T>
using ParArray4D = Kokkos::View<T ****, LayoutWrapper, DevSpace>;
template <typename T>
using ParArray5D = Kokkos::View<T *****, LayoutWrapper, DevSpace>;
template <typename T>
using ParArray6D = Kokkos::View<T ******, LayoutWrapper, DevSpace>;

using team_policy = Kokkos::TeamPolicy<>;
using member_type = Kokkos::TeamPolicy<>::member_type;

// Defining tags to determine loop_patterns using a tag dispatch design pattern
static struct LoopPatternSimdFor {
} loop_pattern_simdfor_tag;
static struct LoopPatternFlatRange {
} loop_pattern_flatrange_tag;
static struct LoopPatternMDRange {
} loop_pattern_mdrange_tag;
static struct LoopPatternTPTTR {
} loop_pattern_tpttr_tag;
static struct LoopPatternTPTVR {
} loop_pattern_tptvr_tag;
static struct LoopPatternTPTTRTVR {
} loop_pattern_tpttrtvr_tag;
static struct LoopPatternUndefined {
} loop_pattern_undefined_tag;

// TODO(pgrete) I don't like this and would prefer to make the default a
// parameter that is read from the parameter file rather than a compile time
// constant. Any suggestions on how to do this elegantly? One could use
// parthenon::Globals but then this unit here would get a dependcy on the global
// part whereas right now it's completely encapuslated.
// Alternatively, I could think of putting all this in the parthenon::wrapper
// namespace so that the default variable can live there.
// Again, I'm open for suggestions.
#ifdef MANUAL1D_LOOP
#define DEFAULT_LOOP_PATTERN loop_pattern_flatrange_tag
#elif defined SIMDFOR_LOOP
#define DEFAULT_LOOP_PATTERN loop_pattern_simdfor_tag
#elif defined MDRANGE_LOOP
#define DEFAULT_LOOP_PATTERN loop_pattern_mdrange_tag
#elif defined TP_TTR_LOOP
#define DEFAULT_LOOP_PATTERN loop_pattern_tpttr_tag
#elif defined TP_TVR_LOOP
#define DEFAULT_LOOP_PATTERN loop_pattern_tptvr_tag
#elif defined TPTTRTVR_LOOP
#define DEFAULT_LOOP_PATTERN loop_pattern_tpttrtvr_tag
#else
#define DEFAULT_LOOP_PATTERN loop_pattern_undefined_tag
#endif

// 1D default loop pattern
template <typename Function>
inline void par_for(const std::string &name, DevSpace exec_space, const int &il,
                    const int &iu, const Function &function) {
  // using loop_pattern_mdrange_tag instead of DEFAULT_LOOP_PATTERN for now
  // as the other wrappers are not implemented yet for 1D loops
  par_for(loop_pattern_mdrange_tag, name, exec_space, il, iu, function);
}

// 2D default loop pattern
template <typename Function>
inline void par_for(const std::string &name, DevSpace exec_space, const int &jl,
                    const int &ju, const int &il, const int &iu,
                    const Function &function) {
  // using loop_pattern_mdrange_tag instead of DEFAULT_LOOP_PATTERN for now
  // as the other wrappers are not implemented yet for 2D loops
  par_for(loop_pattern_mdrange_tag, name, exec_space, jl, ju, il, iu, function);
}

// 3D default loop pattern
template <typename Function>
inline void par_for(const std::string &name, DevSpace exec_space, const int &kl,
                    const int &ku, const int &jl, const int &ju, const int &il,
                    const int &iu, const Function &function) {
  par_for(DEFAULT_LOOP_PATTERN, name, exec_space, kl, ku, jl, ju, il, iu,
          function);
}

// 4D default loop pattern
template <typename Function>
inline void par_for(const std::string &name, DevSpace exec_space, const int &nl,
                    const int &nu, const int &kl, const int &ku, const int &jl,
                    const int &ju, const int &il, const int &iu,
                    const Function &function) {
  par_for(DEFAULT_LOOP_PATTERN, name, exec_space, nl, nu, kl, ku, jl, ju, il,
          iu, function);
}

// 1D loop using MDRange loops
template <typename Function>
inline void par_for(LoopPatternMDRange, const std::string &name,
                    DevSpace exec_space, const int &il, const int &iu,
                    const Function &function) {
  Kokkos::parallel_for(
      name,
      Kokkos::Experimental::require(
          Kokkos::RangePolicy<>(exec_space, il, iu + 1),
          Kokkos::Experimental::WorkItemProperty::HintLightWeight),
      function);
}

// 2D loop using MDRange loops
template <typename Function>
inline void par_for(LoopPatternMDRange, const std::string &name,
                    DevSpace exec_space, const int &jl, const int &ju,
                    const int &il, const int &iu, const Function &function) {
  Kokkos::parallel_for(
      name,
      Kokkos::Experimental::require(
          Kokkos::MDRangePolicy<Kokkos::Rank<2>>(exec_space, {jl, il},
                                                 {ju + 1, iu + 1}),
          Kokkos::Experimental::WorkItemProperty::HintLightWeight),
      function);
}

// 3D loop using Kokkos 1D Range
template <typename Function>
inline void par_for(LoopPatternFlatRange, const std::string &name,
                    DevSpace exec_space, const int &kl, const int &ku,
                    const int &jl, const int &ju, const int &il, const int &iu,
                    const Function &function) {
  const int Nk = ku - kl + 1;
  const int Nj = ju - jl + 1;
  const int Ni = iu - il + 1;
  const int NkNjNi = Nk * Nj * Ni;
  const int NjNi = Nj * Ni;
  Kokkos::parallel_for(
      name, Kokkos::RangePolicy<>(exec_space, 0, NkNjNi),
      KOKKOS_LAMBDA(const int &idx) {
        int k = idx / NjNi;
        int j = (idx - k * NjNi) / Ni;
        int i = idx - k * NjNi - j * Ni;
        k += kl;
        j += jl;
        i += il;
        function(k, j, i);
      });
}

// 3D loop using MDRange loops
template <typename Function>
inline void par_for(LoopPatternMDRange, const std::string &name,
                    DevSpace exec_space, const int &kl, const int &ku,
                    const int &jl, const int &ju, const int &il, const int &iu,
                    const Function &function) {
  Kokkos::parallel_for(
      name,
      Kokkos::Experimental::require(
          Kokkos::MDRangePolicy<Kokkos::Rank<3>>(exec_space, {kl, jl, il},
                                                 {ku + 1, ju + 1, iu + 1}),
          Kokkos::Experimental::WorkItemProperty::HintLightWeight),
      function);
}

// 3D loop using TeamPolicy with single inner TeamThreadRange
template <typename Function>
inline void par_for(LoopPatternTPTTR, const std::string &name,
                    DevSpace exec_space, const int &kl, const int &ku,
                    const int &jl, const int &ju, const int &il, const int &iu,
                    const Function &function) {
  const int Nk = ku - kl + 1;
  const int Nj = ju - jl + 1;
  const int NkNj = Nk * Nj;
  Kokkos::parallel_for(
      name, team_policy(exec_space, NkNj, Kokkos::AUTO),
      KOKKOS_LAMBDA(member_type team_member) {
        const int k = team_member.league_rank() / Nj + kl;
        const int j = team_member.league_rank() % Nj + jl;
        Kokkos::parallel_for(Kokkos::TeamThreadRange<>(team_member, il, iu + 1),
                             [&](const int i) { function(k, j, i); });
      });
}

// 3D loop using TeamPolicy with single inner ThreadVectorRange
template <typename Function>
inline void par_for(LoopPatternTPTVR, const std::string &name,
                    DevSpace exec_space, const int &kl, const int &ku,
                    const int &jl, const int &ju, const int &il, const int &iu,
                    const Function &function) {
  // TODO(pgrete) if exec space is Cuda,throw error
  const int Nk = ku - kl + 1;
  const int Nj = ju - jl + 1;
  const int NkNj = Nk * Nj;
  Kokkos::parallel_for(
      name, team_policy(exec_space, NkNj, Kokkos::AUTO),
      KOKKOS_LAMBDA(member_type team_member) {
        const int k = team_member.league_rank() / Nj + kl;
        const int j = team_member.league_rank() % Nj + jl;
        Kokkos::parallel_for(Kokkos::TeamVectorRange<>(team_member, il, iu + 1),
                             [&](const int i) { function(k, j, i); });
      });
}

// 3D loop using TeamPolicy with nested TeamThreadRange and ThreadVectorRange
template <typename Function>
inline void par_for(LoopPatternTPTTRTVR, const std::string &name,
                    DevSpace exec_space, const int &kl, const int &ku,
                    const int &jl, const int &ju, const int &il, const int &iu,
                    const Function &function) {
  const int Nk = ku - kl + 1;
  Kokkos::parallel_for(
      name, team_policy(exec_space, Nk, Kokkos::AUTO),
      KOKKOS_LAMBDA(member_type team_member) {
        const int k = team_member.league_rank() + kl;
        Kokkos::parallel_for(
            Kokkos::TeamThreadRange<>(team_member, jl, ju + 1),
            [&](const int j) {
              Kokkos::parallel_for(
                  Kokkos::ThreadVectorRange<>(team_member, il, iu + 1),
                  [&](const int i) { function(k, j, i); });
            });
      });
}

// 3D loop using SIMD FOR loops
template <typename Function>
inline void par_for(LoopPatternSimdFor, const std::string &name,
                    DevSpace exec_space, const int &kl, const int &ku,
                    const int &jl, const int &ju, const int &il, const int &iu,
                    const Function &function) {
  Kokkos::Profiling::pushRegion(name);
  for (auto k = kl; k <= ku; k++)
    for (auto j = jl; j <= ju; j++)
#pragma omp simd
      for (auto i = il; i <= iu; i++)
        function(k, j, i);
  Kokkos::Profiling::popRegion();
}

// 4D loop using Kokkos 1D Range
template <typename Function>
inline void par_for(LoopPatternFlatRange, const std::string &name,
                    DevSpace exec_space, const int nl, const int nu,
                    const int kl, const int ku, const int jl, const int ju,
                    const int il, const int iu, const Function &function) {
  const int Nn = nu - nl + 1;
  const int Nk = ku - kl + 1;
  const int Nj = ju - jl + 1;
  const int Ni = iu - il + 1;
  const int NnNkNjNi = Nn * Nk * Nj * Ni;
  const int NkNjNi = Nk * Nj * Ni;
  const int NjNi = Nj * Ni;
  Kokkos::parallel_for(
      name, Kokkos::RangePolicy<>(exec_space, 0, NnNkNjNi),
      KOKKOS_LAMBDA(const int &idx) {
        int n = idx / NkNjNi;
        int k = (idx - n * NkNjNi) / NjNi;
        int j = (idx - n * NkNjNi - k * NjNi) / Ni;
        int i = idx - n * NkNjNi - k * NjNi - j * Ni;
        n += nl;
        k += kl;
        j += jl;
        i += il;
        function(n, k, j, i);
      });
}

// 4D loop using MDRange loops
template <typename Function>
inline void par_for(LoopPatternMDRange, const std::string &name,
                    DevSpace exec_space, const int nl, const int nu,
                    const int kl, const int ku, const int jl, const int ju,
                    const int il, const int iu, const Function &function) {
  Kokkos::parallel_for(
      name,
      Kokkos::Experimental::require(
          Kokkos::MDRangePolicy<Kokkos::Rank<4>>(
              exec_space, {nl, kl, jl, il}, {nu + 1, ku + 1, ju + 1, iu + 1}),
          Kokkos::Experimental::WorkItemProperty::HintLightWeight),
      function);
}

// 4D loop using TeamPolicy loop with inner TeamThreadRange
template <typename Function>
inline void par_for(LoopPatternTPTTR, const std::string &name,
                    DevSpace exec_space, const int nl, const int nu,
                    const int kl, const int ku, const int jl, const int ju,
                    const int il, const int iu, const Function &function) {
  const int Nn = nu - nl + 1;
  const int Nk = ku - kl + 1;
  const int Nj = ju - jl + 1;
  const int NkNj = Nk * Nj;
  const int NnNkNj = Nn * Nk * Nj;
  Kokkos::parallel_for(
      name, team_policy(exec_space, NnNkNj, Kokkos::AUTO),
      KOKKOS_LAMBDA(member_type team_member) {
        int n = team_member.league_rank() / NkNj;
        int k = (team_member.league_rank() - n * NkNj) / Nj;
        int j = team_member.league_rank() - n * NkNj - k * Nj + jl;
        n += nl;
        k += kl;
        Kokkos::parallel_for(Kokkos::TeamThreadRange<>(team_member, il, iu + 1),
                             [&](const int i) { function(n, k, j, i); });
      });
}

// 4D loop using TeamPolicy loop with inner ThreadVectorRange
template <typename Function>
inline void par_for(LoopPatternTPTVR, const std::string &name,
                    DevSpace exec_space, const int nl, const int nu,
                    const int kl, const int ku, const int jl, const int ju,
                    const int il, const int iu, const Function &function) {
  // TODO(pgrete) if exec space is Cuda,throw error
  const int Nn = nu - nl + 1;
  const int Nk = ku - kl + 1;
  const int Nj = ju - jl + 1;
  const int NkNj = Nk * Nj;
  const int NnNkNj = Nn * Nk * Nj;
  Kokkos::parallel_for(
      name, team_policy(exec_space, NnNkNj, Kokkos::AUTO),
      KOKKOS_LAMBDA(member_type team_member) {
        int n = team_member.league_rank() / NkNj;
        int k = (team_member.league_rank() - n * NkNj) / Nj;
        int j = team_member.league_rank() - n * NkNj - k * Nj + jl;
        n += nl;
        k += kl;
        Kokkos::parallel_for(
            Kokkos::ThreadVectorRange<>(team_member, il, iu + 1),
            [&](const int i) { function(n, k, j, i); });
      });
}

// 4D loop using TeamPolicy with nested TeamThreadRange and ThreadVectorRange
template <typename Function>
inline void par_for(LoopPatternTPTTRTVR, const std::string &name,
                    DevSpace exec_space, const int nl, const int nu,
                    const int kl, const int ku, const int jl, const int ju,
                    const int il, const int iu, const Function &function) {
  const int Nn = nu - nl + 1;
  const int Nk = ku - kl + 1;
  const int NnNk = Nn * Nk;
  Kokkos::parallel_for(
      name, team_policy(exec_space, NnNk, Kokkos::AUTO),
      KOKKOS_LAMBDA(member_type team_member) {
        int n = team_member.league_rank() / Nk + nl;
        int k = team_member.league_rank() % Nk + kl;
        Kokkos::parallel_for(
            Kokkos::TeamThreadRange<>(team_member, jl, ju + 1),
            [&](const int j) {
              Kokkos::parallel_for(
                  Kokkos::ThreadVectorRange<>(team_member, il, iu + 1),
                  [&](const int i) { function(n, k, j, i); });
            });
      });
}

// 4D loop using SIMD FOR loops
template <typename Function>
inline void par_for(LoopPatternSimdFor, const std::string &name,
                    DevSpace exec_space, const int nl, const int nu,
                    const int kl, const int ku, const int jl, const int ju,
                    const int il, const int iu, const Function &function) {
  Kokkos::Profiling::pushRegion(name);
  for (auto n = nl; n <= nu; n++)
    for (auto k = kl; k <= ku; k++)
      for (auto j = jl; j <= ju; j++)
#pragma omp simd
        for (auto i = il; i <= iu; i++)
          function(n, k, j, i);
  Kokkos::Profiling::popRegion();
}

// reused from kokoks/core/perf_test/PerfTest_ExecSpacePartitioning.cpp
// commit a0d011fb30022362c61b3bb000ae3de6906cb6a7
template <class ExecSpace> struct SpaceInstance {
  static ExecSpace create() { return ExecSpace(); }
  static void destroy(ExecSpace &) {}
  static bool overlap() { return false; }
};

#ifdef KOKKOS_ENABLE_CUDA
template <> struct SpaceInstance<Kokkos::Cuda> {
  static Kokkos::Cuda create() {
    cudaStream_t stream;
    cudaStreamCreate(&stream);
    return Kokkos::Cuda(stream);
  }
  static void destroy(Kokkos::Cuda &space) {
    cudaStream_t stream = space.cuda_stream();
    cudaStreamDestroy(stream);
  }
  static bool overlap() {
    bool value = true;
    auto local_rank_str = std::getenv("CUDA_LAUNCH_BLOCKING");
    if (local_rank_str) {
      value = (std::atoi(local_rank_str) == 0);
    }
    return value;
  }
};
#endif
} // namespace parthenon

#endif // KOKKOS_ABSTRACTION_HPP_<|MERGE_RESOLUTION|>--- conflicted
+++ resolved
@@ -34,12 +34,8 @@
 using DevSpace = Kokkos::DefaultExecutionSpace;
 using HostSpace = Kokkos::HostSpace;
 #endif
-<<<<<<< HEAD
-typedef Kokkos::LayoutRight LayoutWrapper;
-=======
 
 using LayoutWrapper = Kokkos::LayoutRight;
->>>>>>> 55161998
 
 template <typename T>
 using ParArray1D = Kokkos::View<T *, LayoutWrapper, DevSpace>;
