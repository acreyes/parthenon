--- conflicted
+++ resolved
@@ -254,39 +254,9 @@
                                                          mesh_info.n_ghost,
                       "Block size not consistent on restart.");
   }
-<<<<<<< HEAD
 
   // Populate logical locations
   loclist = std::vector<LogicalLocation>(nbtotal);
-=======
-  base_block_size = block_size;
-
-  // Load balancing flag and parameters
-  RegisterLoadBalancing_(pin);
-
-  // Initialize the forest
-  forest = forest::Forest::HyperRectangular(mesh_size, block_size, mesh_bcs);
-  root_level = forest.root_level;
-
-  // SMR / AMR
-  if (adaptive) {
-    // read from file or from input?  input for now.
-    //    max_level = rr.GetAttr<int>("Info", "MaxLevel");
-    max_level = pin->GetOrAddInteger("parthenon/mesh", "numlevel", 1) + root_level - 1;
-    if (max_level > 63) {
-      msg << "### FATAL ERROR in Mesh constructor" << std::endl
-          << "The number of the refinement level must be smaller than "
-          << 63 - root_level + 1 << "." << std::endl;
-      PARTHENON_FAIL(msg);
-    }
-  } else {
-    max_level = 63;
-  }
-
-  InitUserMeshData(this, pin);
-
-  // Populate legacy logical locations
->>>>>>> fda8816b
   auto lx123 = mesh_info.lx123;
   auto locLevelGidLidCnghostGflag = mesh_info.level_gid_lid_cnghost_gflag;
   current_level = -1;
@@ -296,27 +266,11 @@
   }
 
   // rebuild the Block Tree
-<<<<<<< HEAD
   for (int i = 0; i < nbtotal; i++)
-=======
-
-  for (int i = 0; i < nbtotal; i++) {
->>>>>>> fda8816b
     forest.AddMeshBlock(forest.GetForestLocationFromLegacyTreeLocation(loclist[i]),
                         false);
 
-<<<<<<< HEAD
   int nnb = forest.CountMeshBlock();
-=======
-  // Update the location list and levels to agree with forest levels
-  loclist = forest.GetMeshBlockListAndResolveGids();
-
-  current_level = std::numeric_limits<int>::min();
-  for (const auto &loc : loclist)
-    current_level = std::max(current_level, loc.level());
-
-  int nnb = loclist.size();
->>>>>>> fda8816b
   if (nnb != nbtotal) {
     msg << "### FATAL ERROR in Mesh constructor" << std::endl
         << "Tree reconstruction failed. The total numbers of the blocks do not match. ("
@@ -971,7 +925,6 @@
 #endif
 }
 
-<<<<<<< HEAD
 void Mesh::CheckMeshValidity() const {
   std::stringstream msg;
   // check number of OpenMP threads for mesh
@@ -1153,7 +1106,6 @@
     pib = pib->pnext;
   }
 }
-=======
 // Return list of locations and levels for the legacy tree
 // TODO(LFR): It doesn't make sense to offset the level by the
 //   legacy tree root level since the location indices are defined
@@ -1174,5 +1126,4 @@
   return std::make_pair(levels, logicalLocations);
 }
 
->>>>>>> fda8816b
 } // namespace parthenon