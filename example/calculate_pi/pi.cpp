//========================================================================================
// (C) (or copyright) 2020. Triad National Security, LLC. All rights reserved.
//
// This program was produced under U.S. Government contract 89233218CNA000001 for Los
// Alamos National Laboratory (LANL), which is operated by Triad National Security, LLC
// for the U.S. Department of Energy/National Nuclear Security Administration. All rights
// in the program are reserved by Triad National Security, LLC, and the U.S. Department
// of Energy/National Nuclear Security Administration. The Government is granted for
// itself and others acting on its behalf a nonexclusive, paid-up, irrevocable worldwide
// license in this material to reproduce, prepare derivative works, distribute copies to
// the public, perform publicly and display publicly, and to permit others to do so.
//========================================================================================

#include "pi.hpp"

#include <fstream>
#include <iostream>
#include <string>
#include <utility>

#include "parthenon_mpi.hpp"

#include "kokkos_abstraction.hpp"

namespace parthenon {

// can be used to set global properties that all meshblocks want to know about
// no need in this app so use the weak version that ships with parthenon
// Properties_t ParthenonManager::ProcessProperties(std::unique_ptr<ParameterInput>& pin)
// {
//  Properties_t props;
//  return props;
//}

Packages_t ParthenonManager::ProcessPackages(std::unique_ptr<ParameterInput> &pin) {
  Packages_t packages;
  // only have one package for this app, but will typically have more things added to
  packages["PiCalculator"] = PiCalculator::Initialize(pin.get());
  return packages;
}

// this should set up initial conditions of independent variables on the block
// this app only has one variable of derived type, so nothing to do here.
// in this case, just use the weak version
// void MeshBlock::ProblemGenerator(ParameterInput *pin) {
//  // nothing to do here for this app
//}

// applications can register functions to fill shared derived quantities
// before and/or after all the package FillDerived call backs
// in this case, just use the weak version that sets these to nullptr
// void ParthenonManager::SetFillDerivedFunctions() {
//  FillDerivedVariables::SetFillDerivedFunctions(nullptr,nullptr);
//}

} // namespace parthenon

DriverStatus CalculatePi::Execute() {
  // this is where the main work is orchestrated
  // No evolution in this driver.  Just calculates something once.
  // For evolution, look at the EvolutionDriver

  ConstructAndExecuteBlockTasks<>(this);

  // All the blocks are done, now do a global reduce and spit out the answer
  // first sum over blocks on this rank
  Real area = 0.0;
  MeshBlock *pmb = pmesh->pblock;
  while (pmb != nullptr) {
    Container<Real> &rc = pmb->real_containers.Get();
    CellVariable<Real> &v = rc.Get("in_or_out");
    // NOTE: the MeshBlock integrated indicator function, divided
    // by r0^2, was stashed in v(0,0,0) in ComputeArea.
    Real block_area = v(0, 0, 0);
    area += block_area;
    pmb = pmb->next;
  }
#ifdef MPI_PARALLEL
  Real pi_val;
  MPI_Reduce(&area, &pi_val, 1, MPI_ATHENA_REAL, MPI_SUM, 0, MPI_COMM_WORLD);
#else
  Real pi_val = area;
#endif
  if (my_rank == 0) {
    std::cout << std::endl
              << std::endl
              << "PI = " << pi_val << "    rel error = " << (pi_val - M_PI) / M_PI
              << std::endl
              << std::endl;
<<<<<<< HEAD
=======

>>>>>>> b052128a
    std::fstream fs;
    fs.open("summary.txt", std::fstream::out);
    fs << "PI = " << pi_val << "    rel error = " << (pi_val - M_PI) / M_PI << std::endl;
    fs.close();
  }
  pmesh->mbcnt = pmesh->nbtotal; // this is how many blocks were processed
  return DriverStatus::complete;
}

TaskList CalculatePi::MakeTaskList(MeshBlock *pmb) {
  // make a task list for this mesh block
  using PiCalculator::ComputeArea;
  TaskList tl;

  // make some lambdas that over overkill here but clean things up for more realistic code
  auto AddBlockTask = [pmb, &tl](BlockTaskFunc func, TaskID dependencies) {
    return tl.AddTask<BlockTask>(func, dependencies, pmb);
  };

  TaskID none(0);
  auto get_area = AddBlockTask(ComputeArea, none);

  // could add more tasks like:
  // auto next_task = tl.AddTask(FuncPtr, get_area, pmb);
  // for a task that executes the function FuncPtr (with argument MeshBlock *pmb)
  // that depends on task get_area
  return tl;
}

// This defines a "physics" package
// In this case, PiCalculator provides the functions required to set up
// an indicator function in_or_out(x,y) = (r < r0 ? 1 : 0), and compute the area
// of a circle of radius r0 as A = \int d^x in_or_out(x,y) over the domain. Then
// pi \approx A/r0^2
namespace PiCalculator {

void SetInOrOut(Container<Real> &rc) {
  MeshBlock *pmb = rc.pmy_block;
  int is = pmb->is;
  int js = pmb->js;
  int ks = pmb->ks;
  int ie = pmb->ie;
  int je = pmb->je;
  int ke = pmb->ke;
  Coordinates *pcoord = pmb->pcoord.get();
  CellVariable<Real> &v = rc.Get("in_or_out");
  const auto &radius = pmb->packages["PiCalculator"]->Param<Real>("radius");
  // Set an indicator function that indicates whether the cell center
  // is inside or outside of the circle we're interating the area of.
  // see the CheckRefinement routine below for an explanation of the loop bounds
  for (int k = ks; k <= ke; k++) {
    for (int j = js - 1; j <= je + 1; j++) {
      for (int i = is - 1; i <= ie + 1; i++) {
        Real rsq = std::pow(pcoord->x1v(i), 2) + std::pow(pcoord->x2v(j), 2);
        if (rsq < radius * radius) {
          v(k, j, i) = 1.0;
        } else {
          v(k, j, i) = 0.0;
        }
      }
    }
  }
  /** TODO(pgrete) This is what it should should like using the transparent
    * parallel_for wrapper of the MeshBlock.
    * Unfortunely, the current Container/CellVariable/ParArrayND combination
    * won't work this way and we should discuss how to proceed before
    * starting a bigger refactoring of the the classes above.

  auto x1v = pcoord->x1v; // LAMBDA doesn't capture member vars so we need to redef.
  auto x2v = pcoord->x2v;
  pmb->par_for(
      "SetInOrOut", ks, ke, js - 1, je + 1, is - 1, ie + 1,
      KOKKOS_LAMBDA(const int k, const int j, const int i) {
        Real rsq = pow(x1v(i), 2) + pow(x2v(j), 2);
        if (rsq < radius * radius) {
          v(k, j, i) = 1.0;
        } else {
          v(k, j, i) = 0.0;
        }
      });
  */
}

AmrTag CheckRefinement(Container<Real> &rc) {
  // tag cells for refinement or derefinement
  // each package can define its own refinement tagging
  // function and they are all called by parthenon
  MeshBlock *pmb = rc.pmy_block;
  int is = pmb->is;
  int js = pmb->js;
  int ks = pmb->ks;
  int ie = pmb->ie;
  int je = pmb->je;
  int ke = pmb->ke;
  CellVariable<Real> &v = rc.Get("in_or_out");
  AmrTag delta_level = AmrTag::derefine;
  Real vmin = 1.0;
  Real vmax = 0.0;
  // loop over all real cells and one layer of ghost cells and refine
  // if the edge of the circle is found.  The one layer of ghost cells
  // catches the case where the edge is between the cell centers of
  // the first/last real cell and the first ghost cell
  for (int k = ks; k <= ke; k++) {
    for (int j = js - 1; j <= je + 1; j++) {
      for (int i = is - 1; i <= ie + 1; i++) {
        vmin = (v(k, j, i) < vmin ? v(k, j, i) : vmin);
        vmax = (v(k, j, i) > vmax ? v(k, j, i) : vmax);
      }
    }
  }
  // was the edge of the circle found?
  if (vmax > 0.95 && vmin < 0.05) { // then yes
    delta_level = AmrTag::refine;
  }
  return delta_level;
}

std::shared_ptr<StateDescriptor> Initialize(ParameterInput *pin) {
  auto package = std::make_shared<StateDescriptor>("PiCalculator");
  Params &params = package->AllParams();

  Real radius = pin->GetOrAddReal("Pi", "radius", 1.0);
  params.Add("radius", radius);

  // add a variable called in_or_out that will hold the value of the indicator function
  std::string field_name("in_or_out");
  Metadata m({Metadata::Cell, Metadata::Derived});
  package->AddField(field_name, m, DerivedOwnership::unique);

  // All the package FillDerived and CheckRefinement functions are called by parthenon
  package->FillDerived = SetInOrOut;
  // could use this package specific refinement tagging routine (above), but
  // instead this example will make use of the parthenon shipped first derivative
  // criteria, as invoked in the input file
  // package->CheckRefinement = CheckRefinement;
  return package;
}

TaskStatus ComputeArea(MeshBlock *pmb) {
  // compute 1/r0^2 \int d^2x in_or_out(x,y) over the block's domain
  Container<Real> &rc = pmb->real_containers.Get();
  int is = pmb->is;
  int js = pmb->js;
  int ks = pmb->ks;
  int ie = pmb->ie;
  int je = pmb->je;
  int ke = pmb->ke;
  Coordinates *pcoord = pmb->pcoord.get();
  CellVariable<Real> &v = rc.Get("in_or_out");
  const auto &radius = pmb->packages["PiCalculator"]->Param<Real>("radius");
  Real area = 0.0;
  for (int k = ks; k <= ke; k++) {
    for (int j = js; j <= je; j++) {
      for (int i = is; i <= ie; i++) {
        area += v(k, j, i) * pcoord->dx1f(i) * pcoord->dx2f(j);
      }
    }
  }
  // std::cout << "area = " << area << std::endl;
  area /= (radius * radius);
  // just stash the area somewhere for later
  v(0, 0, 0) = area;
  return TaskStatus::complete;
}

} // namespace PiCalculator<|MERGE_RESOLUTION|>--- conflicted
+++ resolved
@@ -87,10 +87,7 @@
               << "PI = " << pi_val << "    rel error = " << (pi_val - M_PI) / M_PI
               << std::endl
               << std::endl;
-<<<<<<< HEAD
-=======
-
->>>>>>> b052128a
+
     std::fstream fs;
     fs.open("summary.txt", std::fstream::out);
     fs << "PI = " << pi_val << "    rel error = " << (pi_val - M_PI) / M_PI << std::endl;
