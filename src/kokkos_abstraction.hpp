--- conflicted
+++ resolved
@@ -39,129 +39,6 @@
 
 namespace parthenon {
 
-<<<<<<< HEAD
-=======
-#ifdef KOKKOS_ENABLE_CUDA_UVM
-using DevMemSpace = Kokkos::CudaUVMSpace;
-using HostMemSpace = Kokkos::CudaUVMSpace;
-using DevExecSpace = Kokkos::Cuda;
-#else
-using DevMemSpace = Kokkos::DefaultExecutionSpace::memory_space;
-using HostMemSpace = Kokkos::HostSpace;
-using DevExecSpace = Kokkos::DefaultExecutionSpace;
-#endif
-using ScratchMemSpace = DevExecSpace::scratch_memory_space;
-
-using HostExecSpace = Kokkos::DefaultHostExecutionSpace;
-using LayoutWrapper = Kokkos::LayoutRight;
-using MemUnmanaged = Kokkos::MemoryTraits<Kokkos::Unmanaged>;
-
-#if defined(PARTHENON_ENABLE_HOST_COMM_BUFFERS)
-#if defined(KOKKOS_ENABLE_CUDA)
-using BufMemSpace = Kokkos::CudaHostPinnedSpace::memory_space;
-#elif defined(KOKKOS_ENABLE_HIP)
-using BufMemSpace = Kokkos::Experimental::HipHostPinnedSpace::memory_space;
-#else
-#error "Unknow comm buffer space for chose execution space."
-#endif
-#else
-using BufMemSpace = Kokkos::DefaultExecutionSpace::memory_space;
-#endif
-
-// MPI communication buffers
-template <typename T>
-using BufArray1D = Kokkos::View<T *, LayoutWrapper, BufMemSpace>;
-
-// Structures for reusable memory pools and communication
-template <typename T>
-using buf_pool_t = ObjectPool<BufArray1D<T>>;
-
-// Raw ParArrays (that directly map a view)
-template <typename T>
-using ParArray0DRaw = Kokkos::View<T, LayoutWrapper, DevMemSpace>;
-template <typename T>
-using ParArray1DRaw = Kokkos::View<T *, LayoutWrapper, DevMemSpace>;
-template <typename T>
-using ParArray2DRaw = Kokkos::View<T **, LayoutWrapper, DevMemSpace>;
-template <typename T>
-using ParArray3DRaw = Kokkos::View<T ***, LayoutWrapper, DevMemSpace>;
-template <typename T>
-using ParArray4DRaw = Kokkos::View<T ****, LayoutWrapper, DevMemSpace>;
-template <typename T>
-using ParArray5DRaw = Kokkos::View<T *****, LayoutWrapper, DevMemSpace>;
-template <typename T>
-using ParArray6DRaw = Kokkos::View<T ******, LayoutWrapper, DevMemSpace>;
-template <typename T>
-using ParArray7DRaw = Kokkos::View<T *******, LayoutWrapper, DevMemSpace>;
-template <typename T>
-using ParArray8DRaw = Kokkos::View<T ********, LayoutWrapper, DevMemSpace>;
-
-//  Standard ParArrays that wrap a raw view and a Stage
-template <typename T, typename State = empty_state_t>
-using ParArray0D = ParArrayGeneric<ParArray0DRaw<T>, State>;
-template <typename T, typename State = empty_state_t>
-using ParArray1D = ParArrayGeneric<ParArray1DRaw<T>, State>;
-template <typename T, typename State = empty_state_t>
-using ParArray2D = ParArrayGeneric<ParArray2DRaw<T>, State>;
-template <typename T, typename State = empty_state_t>
-using ParArray3D = ParArrayGeneric<ParArray3DRaw<T>, State>;
-template <typename T, typename State = empty_state_t>
-using ParArray4D = ParArrayGeneric<ParArray4DRaw<T>, State>;
-template <typename T, typename State = empty_state_t>
-using ParArray5D = ParArrayGeneric<ParArray5DRaw<T>, State>;
-template <typename T, typename State = empty_state_t>
-using ParArray6D = ParArrayGeneric<ParArray6DRaw<T>, State>;
-template <typename T, typename State = empty_state_t>
-using ParArray7D = ParArrayGeneric<ParArray7DRaw<T>, State>;
-template <typename T, typename State = empty_state_t>
-using ParArray8D = ParArrayGeneric<ParArray8DRaw<T>, State>;
-
-// Host mirrors
-template <typename T>
-using HostArray0D = typename ParArray0D<T>::HostMirror;
-template <typename T>
-using HostArray1D = typename ParArray1D<T>::HostMirror;
-template <typename T>
-using HostArray2D = typename ParArray2D<T>::HostMirror;
-template <typename T>
-using HostArray3D = typename ParArray3D<T>::HostMirror;
-template <typename T>
-using HostArray4D = typename ParArray4D<T>::HostMirror;
-template <typename T>
-using HostArray5D = typename ParArray5D<T>::HostMirror;
-template <typename T>
-using HostArray6D = typename ParArray6D<T>::HostMirror;
-template <typename T>
-using HostArray7D = typename ParArray7D<T>::HostMirror;
-
-using team_policy = Kokkos::TeamPolicy<>;
-using team_mbr_t = Kokkos::TeamPolicy<>::member_type;
-
-template <typename T>
-using ScratchPad1D = Kokkos::View<T *, LayoutWrapper, ScratchMemSpace, MemUnmanaged>;
-template <typename T>
-using ScratchPad2D = Kokkos::View<T **, LayoutWrapper, ScratchMemSpace, MemUnmanaged>;
-template <typename T>
-using ScratchPad3D = Kokkos::View<T ***, LayoutWrapper, ScratchMemSpace, MemUnmanaged>;
-template <typename T>
-using ScratchPad4D = Kokkos::View<T ****, LayoutWrapper, ScratchMemSpace, MemUnmanaged>;
-template <typename T>
-using ScratchPad5D = Kokkos::View<T *****, LayoutWrapper, ScratchMemSpace, MemUnmanaged>;
-template <typename T>
-using ScratchPad6D = Kokkos::View<T ******, LayoutWrapper, ScratchMemSpace, MemUnmanaged>;
-
-// Used for ParArrayND
-// TODO(JMM): Should all of parthenon_arrays.hpp
-// be moved here? Or should all of the above stuff be moved to
-// parthenon_arrays.hpp?
-inline constexpr std::size_t MAX_VARIABLE_DIMENSION = 7;
-template <typename T, typename Layout = LayoutWrapper>
-using device_view_t =
-    Kokkos::View<multi_pointer_t<T, MAX_VARIABLE_DIMENSION>, Layout, DevMemSpace>;
-template <typename T, typename Layout = LayoutWrapper>
-using host_view_t = typename device_view_t<T, Layout>::HostMirror;
-
->>>>>>> 4cde0933
 // Defining tags to determine loop_patterns using a tag dispatch design pattern
 
 // Translates a non-Kokkos standard C++ nested `for` loop where the innermost
