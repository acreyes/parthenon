--- conflicted
+++ resolved
@@ -334,14 +334,9 @@
 
 // TODO(felker): break-up this long function
 
-<<<<<<< HEAD
-void BoundaryBase::SearchAndSetNeighbors(Mesh *mesh, MeshBlockTree &tree, int *ranklist,
-                                         int *nslist) {
-=======
-void BoundaryBase::SearchAndSetNeighbors(
+void BoundaryBase::SearchAndSetNeighbors(Mesh *mesh,
     MeshBlockTree &tree, int *ranklist, int *nslist,
     const std::unordered_set<LogicalLocation> &newly_refined) {
->>>>>>> 2a8a2f5f
   Kokkos::Profiling::pushRegion("SearchAndSetNeighbors");
   MeshBlockTree *neibt;
   int myox1, myox2 = 0, myox3 = 0, myfx1, myfx2, myfx3;
