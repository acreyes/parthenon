--- conflicted
+++ resolved
@@ -606,28 +606,6 @@
   }
 }
 
-<<<<<<< HEAD
-=======
-void Swarm::ApplyBoundaries_(const int nparticles, ParArray1D<int> indices) {
-  auto pmb = GetBlockPointer();
-  auto &x = Get<Real>(swarm_position::x::name()).Get();
-  auto &y = Get<Real>(swarm_position::y::name()).Get();
-  auto &z = Get<Real>(swarm_position::z::name()).Get();
-  auto swarm_d = GetDeviceContext();
-  auto bcs = this->bounds_d;
-
-  pmb->par_for(
-      PARTHENON_AUTO_LABEL, 0, nparticles - 1, KOKKOS_LAMBDA(const int n) {
-        const int sid = indices(n);
-        for (int l = 0; l < 6; l++) {
-          bcs.bounds[l]->Apply(sid, x(sid), y(sid), z(sid), swarm_d);
-        }
-      });
-
-  RemoveMarkedParticles();
-}
-
->>>>>>> 839e8115
 bool Swarm::Receive(BoundaryCommSubset phase) {
   auto pmb = GetBlockPointer();
   const int nneighbor = pmb->neighbors.size();
